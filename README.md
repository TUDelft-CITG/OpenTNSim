[![Documentation](https://img.shields.io/badge/sphinx-documentation-informational.svg)](https://opentnsim.readthedocs.io/)
[![License: MIT](https://img.shields.io/badge/License-MIT-informational.svg)](https://github.com/TUDelft-CITG/Transport-Network-Analysis/blob/master/LICENSE.txt)
[![DOI](https://zenodo.org/badge/145843547.svg)](https://zenodo.org/badge/latestdoi/145843547)

[![TUDelft-CITG](https://circleci.com/gh/TUDelft-CITG/OpenTNSim.svg?style=shield&circle-token=59b1f167ed771129459d86e822fd2faaae8f4a34)](https://circleci.com/gh/TUDelft-CITG/OpenTNSim)
[![Coverage](https://artifact-getter.herokuapp.com/get_coverage_badge?circle_url=https://circleci.com/gh/TUDelft-CITG/OpenTNSim&circle_token=727b95b70301407d3c0af44e1af2039fd9486f6f=str)](https://artifact-getter.herokuapp.com/get_coverage_report?circle_url=https://circleci.com/gh/TUDelft-CITG/OpenTNSim&circle_token=727b95b70301407d3c0af44e1af2039fd9486f6f)

# OpenTNSim

**Open** source **T**ransport **N**etwork **Sim**ulation -  Analysis of traffic behaviour on networks for different traffic scenarios and network configurations.

Documentation can be found: [here](https://opentnsim.readthedocs.io/)

## Book
<<<<<<< HEAD
<a href="https://happy-bush-0c5d10603.1.azurestaticapps.net"><img src="docs/_static/book.png" style="max-width: 50vw;"></a>

You can find the opentnsim book, based on the examples in the `notebooks` folder on the [opentsim-book](https://happy-bush-0c5d10603.1.azurestaticapps.net/) website.
=======
You can find the opentnsim book, based on the examples in the `notebooks` folder on the [opentnsim-book](https://happy-bush-0c5d10603.1.azurestaticapps.net/) website.
>>>>>>> cce4ffc2

## Installation

To install OpenTNSim, run this command in your terminal:

``` bash
pip install opentnsim
```

To also install the extra dependencies used for testing you can use:
``` bash
pip install opentnsim[testing]
```


This is the preferred method to install OpenTNSim, as it will always install the most recent stable release.

If you don not have [pip](https://pip.pypa.io) installed, this [Python installation guide](http://docs.python-guide.org/en/latest/starting/installation/) can guide you through the process.

You can read the [documentation](https://opentnsim.readthedocs.io/en/latest/installation.html) for other installation methods.


## Testing
You can run the unit tests

```bash
pytest
```

Or you can run the notebook tests:
```bash
pytest --nbmake ./notebooks --nbmake-kernel=python3 --ignore ./notebooks/cleanup ./notebooks/students
```


## Examples

The benefit of OpenTNSim is the generic set-up. A number of examples are presented in a seperate [Jupyter Notebook repository](https://github.com/TUDelft-CITG/OpenTNSim-Notebooks). Information on how to use the notebooks is presented in that repository as well.

## Book

Based on the examples and docs a book can be generated using the commands `make book` and cleaned up using `make clean-book`. These commands are unix only.<|MERGE_RESOLUTION|>--- conflicted
+++ resolved
@@ -12,13 +12,11 @@
 Documentation can be found: [here](https://opentnsim.readthedocs.io/)
 
 ## Book
-<<<<<<< HEAD
+
 <a href="https://happy-bush-0c5d10603.1.azurestaticapps.net"><img src="docs/_static/book.png" style="max-width: 50vw;"></a>
 
-You can find the opentnsim book, based on the examples in the `notebooks` folder on the [opentsim-book](https://happy-bush-0c5d10603.1.azurestaticapps.net/) website.
-=======
 You can find the opentnsim book, based on the examples in the `notebooks` folder on the [opentnsim-book](https://happy-bush-0c5d10603.1.azurestaticapps.net/) website.
->>>>>>> cce4ffc2
+
 
 ## Installation
 
