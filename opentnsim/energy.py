--- conflicted
+++ resolved
@@ -1,4 +1,3 @@
-<<<<<<< HEAD
 import datetime
 import functools
 import io
@@ -15,17 +14,10 @@
 
 # Used for making the graph to visualize our problem
 import networkx as nx
-=======
-import pathlib
-import logging
-import functools
-import pyproj
->>>>>>> 80914398
 import numpy as np
 import pandas as pd
 import pyproj
 import scipy.optimize
-<<<<<<< HEAD
 import shapely.geometry
 import simpy
 import tqdm
@@ -37,13 +29,6 @@
 
 # package(s) for data handling
 
-=======
-
-# OpenTNSim
-import opentnsim
-import opentnsim.core
-import opentnsim.strategy
->>>>>>> 80914398
 
 logger = logging.getLogger(__name__)
 
@@ -51,18 +36,10 @@
 def load_partial_engine_load_correction_factors():
     """read correction factor from package directory"""
 
-<<<<<<< HEAD
     correction_factors_bytes = pkgutil.get_data(__name__, "data/Correctionfactors.csv")
     correction_factors_stream = io.BytesIO(correction_factors_bytes)
 
     df = pd.read_csv(correction_factors_stream, comment="#")
-=======
-    # Can't get this  to work with pkg_resourcs
-    data_dir = pathlib.Path(__file__).parent.parent / "data"
-    correctionfactors_path = data_dir / "Correctionfactors.csv"
-    df = pd.read_csv(correctionfactors_path, comment="#")
-
->>>>>>> 80914398
     return df
 
 
@@ -70,17 +47,10 @@
     """read correction factor from package directory"""
 
     # Can't get this  to work with pkg_resourcs
-<<<<<<< HEAD
     karpov_smooth_curves_bytes = pkgutil.get_data(__name__, "data/KarpovSmoothCurves.csv")
     karpov_smooth_curves_stream = io.BytesIO(karpov_smooth_curves_bytes)
 
     df = pd.read_csv(karpov_smooth_curves_stream, comment="#")
-=======
-    data_dir = pathlib.Path(__file__).parent.parent / "data"
-    karpov_smooth_curves_path = data_dir / "KarpovSmoothCurves.csv"
-    df = pd.read_csv(karpov_smooth_curves_path, comment="#")
-
->>>>>>> 80914398
     return df
 
 
@@ -1449,10 +1419,6 @@
                 # we use the calculated velocity to determine the resistance and power required
                 # we can switch between the 'original water depth' and 'water depth considering ship squatting' for energy calculation, by using the function "calculate_h_squat (h_squat is set as Yes/No)" in the core.py
                 h_0 = self.vessel.calculate_h_squat(v, h_0)
-<<<<<<< HEAD
-=======
-                # print(h_0)
->>>>>>> 80914398
                 self.vessel.calculate_total_resistance(v, h_0)
                 self.vessel.calculate_total_power_required(v=v, h_0=h_0)
 
