import datetime, time
import pathlib
import logging
import uuid
import functools
import itertools
import json
import pyproj
import shapely.geometry
import numpy as np
import pandas as pd
import scipy.optimize
import simpy
import tqdm

# package(s) for data handling

# OpenTNSim
import opentnsim
import opentnsim.strategy
import opentnsim.graph_module

# Used for mathematical functions
import math

# Used for making the graph to visualize our problem
import networkx as nx

logger = logging.getLogger(__name__)


def load_partial_engine_load_correction_factors():
    """read correction factor from package directory"""

    # Can't get this  to work with pkg_resourcs
    data_dir = pathlib.Path(__file__).parent.parent / "data"
    correctionfactors_path = data_dir / "Correctionfactors.csv"
    df = pd.read_csv(correctionfactors_path, comment="#")
    return df


def karpov_smooth_curves():
    """read correction factor from package directory"""

    # Can't get this  to work with pkg_resourcs
    data_dir = pathlib.Path(__file__).parent.parent / "data"
    karpov_smooth_curves_path = data_dir / "KarpovSmoothCurves.csv"
    df = pd.read_csv(karpov_smooth_curves_path, comment="#")
    return df


def find_closest_node(G, point):
    """find the closest node on the graph from a given point"""

    distance = np.full((len(G.nodes)), fill_value=np.nan)
    for ii, n in enumerate(G.nodes):
        distance[ii] = point.distance(G.nodes[n]["geometry"])
    name_node = list(G.nodes)[np.argmin(distance)]
    distance_node = np.min(distance)

    return name_node, distance_node


def get_upperbound_for_power2v(vessel, width, depth, bounds=(0, 20)):
    """for a waterway section with a given width and depth, compute a maximum installed-
    power-allowed velocity, considering squat. This velocity is set as upperbound in the
    power2v function in energy.py "upperbound" is the maximum value in velocity searching
    range.
    """

    def get_grounding_v(vessel, width, depth, bounds):
        def seek_v_given_z(v, vessel, width, depth):
            # calculate sinkage
            z_computed = (vessel.C_B * ((vessel.B * vessel._T) / (width * depth)) ** 0.81) * ((v * 1.94) ** 2.08) / 20

            # calculate available underkeel clearance (vessel in rest)
            z_given = depth - vessel._T

            # compute difference between the sinkage and the space available for sinkage
            diff = z_given - z_computed

            return diff**2

        # goalseek to minimize
        fun = functools.partial(seek_v_given_z, vessel=vessel, width=width, depth=depth)
        fit = scipy.optimize.minimize_scalar(fun, bounds=bounds, method="bounded")

        # check if we found a minimum
        if not fit.success:
            raise ValueError(fit)

        # the value of fit.x within the bound (0,20) is the velocity we find where the diff**2 reach a minimum (zero).
        grounding_v = fit.x

        print("grounding velocity {:.2f} m/s".format(grounding_v))

        return grounding_v

    # create a large velocity[m/s] range for both inland shipping and seagoing shipping
    grounding_v = get_grounding_v(vessel, width, depth, bounds)
    velocity = np.linspace(0.01, grounding_v, 1000)
    task = list(itertools.product(velocity[0:-1]))

    # prepare a list of dictionaries for pandas
    rows = []
    for item in task:
        row = {"velocity": item[0]}
        rows.append(row)

    # convert simulations to dataframe, so that we can apply a function and monitor progress
    task_df = pd.DataFrame(rows)

    # creat a results empty list to collect the below results
    results = []
    for i, row in tqdm.tqdm(task_df.iterrows(), disable=True):
        h_0 = depth
        velocity = row["velocity"]

        # calculate squat and the waterdepth after squat
        z_computed = (vessel.C_B * ((vessel.B * vessel._T) / (150 * h_0)) ** 0.81) * ((velocity * 1.94) ** 2.08) / 20
        h_0 = depth - z_computed

        # for the squatted water depth calculate resistance and power
        # vessel.calculate_properties()
        # vessel.calculate_frictional_resistance(v=velocity, h_0=h_0)
        vessel.calculate_total_resistance(v=velocity, h_0=h_0)
        P_tot = vessel.calculate_total_power_required(v=velocity)

        # prepare a row
        result = {}
        result.update(row)
        result["Powerallowed_v"] = velocity
        result["P_tot"] = P_tot
        result["P_installed"] = vessel.P_installed

        # update resulst dict
        results.append(result)

    results_df = pd.DataFrame(results)

    selected = results_df.query("P_tot < P_installed")
    upperbound = max(selected["Powerallowed_v"])
    print("upperbound velocity {:.2f} m/s".format(upperbound))
    return upperbound


def power2v(vessel, edge, upperbound):
    """Compute vessel velocity given an edge and power (P_tot_given)

    bounds is the limits where to look for a solution for the velocity [m/s]
    returns velocity [m/s]
    """

    assert isinstance(vessel, opentnsim.core.VesselProperties), "vessel should be an instance of VesselProperties"

    assert vessel.C_B is not None, "C_B cannot be None"

    # upperbound = get_upperbound_for_power2v()
    # bounds > 10 gave an issue...
    # TODO: check what the origin of this is.
    def seek_v_given_power(v, vessel, edge):
        """function to optimize"""
        # water depth from the edge
        h_0 = edge["Info"]["GeneralDepth"]
        try:
            h_0 = vessel.calculate_h_squat(v, h_0)
        except AttributeError:
            # no squat available
            pass
        # TODO: consider precomputing a range v/h combinations for the ship before the simulation starts
        vessel.calculate_total_resistance(v, h_0)
        # compute total power given
        P_given = vessel.calculate_total_power_required(v=v, h_0=h_0)
        if isinstance(vessel.P_tot, complex):
            raise ValueError(f"P tot is complex: {vessel.P_tot}")

        # compute difference between power setting by captain and power needed for velocity
        diff = vessel.P_tot_given - vessel.P_tot
<<<<<<< HEAD
        logger.debug(
            f"optimizing for v: {v}, P_tot_given: {vessel.P_tot_given}, P_tot {vessel.P_tot}, P_given {P_given}"
        )
=======
        logger.debug(f"optimizing for v: {v}, P_tot_given: {vessel.P_tot_given}, P_tot {vessel.P_tot}, P_given {P_given}")
>>>>>>> aaab1b12
        return diff**2

    # fill in some of the parameters that we already know
    fun = functools.partial(seek_v_given_power, vessel=vessel, edge=edge)
    # lookup a minimum
    fit = scipy.optimize.minimize_scalar(fun, bounds=(0, upperbound), method="bounded", options=dict(xatol=0.0000001))

    # check if we found a minimum
    if not fit.success:
        raise ValueError(fit)
    logger.debug(f"fit: {fit}")
    return fit.x


<<<<<<< HEAD
=======
class EnergyCalculation:
    """Add information on energy use and effects on energy use."""

    def __init__(self, FG, vessel, *args, **kwargs):
        super().__init__(*args, **kwargs)

        """Initialization"""
        self.FG = FG
        self.vessel = vessel

        self.energy_use = {
            "time_start": [],
            "time_stop": [],
            "edge_start": [],
            "edge_stop": [],
            "P_tot": [],
            "P_installed": [],
            "total_energy": [],
            "total_fuel_consumption": [],
            "total_emission_CO2": [],
            "total_emission_PM10": [],
            "total_emission_NOX": [],
            "stationary": [],
            "water depth": [],
            "distance": [],
            "delta_t": [],
        }

        self.co2_footprint = {"total_footprint": 0, "stationary": 0}
        self.mki_footprint = {"total_footprint": 0, "stationary": 0}

    def calculate_energy_consumption(self):
        """Calculation of energy consumption based on total time in system and properties"""

        def calculate_distance(geom_start, geom_stop):
            """method to calculate the distance in meters between two geometries"""

            wgs84 = pyproj.Geod(ellps="WGS84")

            # distance between two points
            return float(wgs84.inv(geom_start.x, geom_start.y, geom_stop.x, geom_stop.y)[2])

        def calculate_depth(geom_start, geom_stop):
            """method to calculate the depth of the waterway in meters between two geometries"""

            depth = 0

            # The node on the graph of vaarweginformatie.nl closest to geom_start and geom_stop

            node_start = find_closest_node(self.FG, geom_start)[0]
            node_stop = find_closest_node(self.FG, geom_stop)[0]

            # Read from the FG data from vaarweginformatie.nl the General depth of each edge
            try:  # if node_start != node_stop:
                depth = self.FG.get_edge_data(node_start, node_stop)["Info"]["GeneralDepth"]
            except:
                depth = np.nan  # When there is no data of the depth available of this edge, it gives a message

            h_0 = depth

            # depth of waterway between two points
            return h_0

        # log messages that are related to locking
        # todo: check if this still works with Floors new locking module
        stationary_phase_indicator = [
            "Waiting to enter waiting area stop",
            "Waiting in waiting area stop",
            "Waiting in line-up area stop",
            "Passing lock stop",
        ]

        # extract relevant elements from the vessel log
        times = self.vessel.log["Timestamp"]
        messages = self.vessel.log["Message"]
        geometries = self.vessel.log["Geometry"]

        # now walk past each logged event (each 'time interval' in the log corresponds to an event)
        for i in range(len(times) - 1):
            # determine the time associated with the logged event (how long did it last)
            delta_t = (times[i + 1] - times[i]).total_seconds()

            if delta_t != 0:
                # append time information to the variables for the dataframe
                self.energy_use["time_start"].append(times[i])
                self.energy_use["time_stop"].append(times[i + 1])

                # append geometry information to the variables for the dataframe
                self.energy_use["edge_start"].append(geometries[i])
                self.energy_use["edge_stop"].append(geometries[i + 1])

                # calculate the distance travelled and the associated velocity
                distance = calculate_distance(geometries[i], geometries[i + 1])
                v = distance / delta_t
                self.energy_use["distance"].append(distance)

                # calculate the delta t
                self.energy_use["delta_t"].append(delta_t)

                # calculate the water depth
                h_0 = calculate_depth(geometries[i], geometries[i + 1])

                # printstatements to check the output (can be removed later)
                logger.debug("delta_t: {:.4f} s".format(delta_t))
                logger.debug("distance: {:.4f} m".format(distance))
                logger.debug("velocity: {:.4f} m/s".format(v))

                # we use the calculated velocity to determine the resistance and power required
                # we can switch between the 'original water depth' and 'water depth considering ship squatting' for energy calculation, by using the function "calculate_h_squat (h_squat is set as Yes/No)" in the core.py
                h_0 = self.vessel.calculate_h_squat(v, h_0)
                self.vessel.calculate_total_resistance(v, h_0)
                self.vessel.calculate_total_power_required(v=v)

                self.vessel.calculate_emission_factors_total(v=v)

                if messages[i + 1] in stationary_phase_indicator:  # if we are in a stationary stage only log P_hotel
                    # Energy consumed per time step delta_t in the stationary stage
                    energy_delta = self.vessel.P_hotel * delta_t / 3600  # kJ/3600 = kWh

                    # Emissions CO2, PM10 and NOX, in gram - emitted in the stationary stage per time step delta_t,
                    # consuming 'energy_delta' kWh
                    P_hotel_delta = self.vessel.P_hotel  # in kW
                    P_installed_delta = self.vessel.P_installed  # in kW
                    emission_delta_CO2 = self.vessel.total_factor_CO2 * energy_delta  # in g
                    emission_delta_PM10 = self.vessel.total_factor_PM10 * energy_delta  # in g
                    emission_delta_NOX = self.vessel.total_factor_NOX * energy_delta  # in g
                    emission_delta_fuel = self.vessel.total_factor_FU * energy_delta  # in g

                    self.energy_use["P_tot"].append(P_hotel_delta)
                    self.energy_use["P_installed"].append(P_installed_delta)
                    self.energy_use["total_energy"].append(energy_delta)
                    self.energy_use["stationary"].append(energy_delta)
                    self.energy_use["total_emission_CO2"].append(emission_delta_CO2)
                    self.energy_use["total_emission_PM10"].append(emission_delta_PM10)
                    self.energy_use["total_emission_NOX"].append(emission_delta_NOX)
                    self.energy_use["total_fuel_consumption"].append(emission_delta_fuel)

                    if not np.isnan(h_0):
                        self.energy_use["water depth"].append(h_0)
                    else:
                        self.energy_use["water depth"].append(self.energy_use["water depth"].iloc[i])

                else:  # otherwise log P_tot
                    # Energy consumed per time step delta_t in the propulsion stage
                    energy_delta = self.vessel.P_tot * delta_t / 3600  # kJ/3600 = kWh

                    # Emissions CO2, PM10 and NOX, in gram - emitted in the propulsion stage per time step delta_t,
                    # consuming 'energy_delta' kWh
                    P_tot_delta = self.vessel.P_tot  # in kW
                    P_installed_delta = self.vessel.P_installed  # in kW
                    emission_delta_CO2 = (
                        self.vessel.total_factor_CO2 * energy_delta
                    )  # Energy consumed per time step delta_t in the                                                                                              #stationary phase # in g
                    emission_delta_PM10 = self.vessel.total_factor_PM10 * energy_delta  # in g
                    emission_delta_NOX = self.vessel.total_factor_NOX * energy_delta  # in g
                    emission_delta_fuel = self.vessel.total_factor_FU * energy_delta  # in g

                    self.energy_use["P_tot"].append(P_tot_delta)
                    self.energy_use["P_installed"].append(P_installed_delta)
                    self.energy_use["total_energy"].append(energy_delta)
                    self.energy_use["stationary"].append(0)
                    self.energy_use["total_emission_CO2"].append(emission_delta_CO2)
                    self.energy_use["total_emission_PM10"].append(emission_delta_PM10)
                    self.energy_use["total_emission_NOX"].append(emission_delta_NOX)
                    self.energy_use["total_fuel_consumption"].append(emission_delta_fuel)
                    self.energy_use["water depth"].append(h_0)
                    # self.energy_use["water depth info from vaarweginformatie.nl"].append(depth)

        # TODO: er moet hier een heel aantal dingen beter worden ingevuld
        # - de kruissnelheid is nu nog per default 1 m/s (zie de Movable mixin). Eigenlijk moet in de
        #   vessel database ook nog een speed_loaded en een speed_unloaded worden toegevoegd.
        # - er zou nog eens goed gekeken moeten worden wat er gedaan kan worden rond kustwerken
        # - en er is nog iets mis met de snelheid rond een sluis

        # - add HasCurrent Class or def
        # - add HasSquat

    def plot(self):

        import folium

        df = pd.DataFrame.from_dict(self.energy_use)

        m = folium.Map(location=[51.7, 4.4], zoom_start=12)

        line = []
        for index, row in df.iterrows():
            line.append((row["edge_start"].y, row["edge_start"].x))

        folium.PolyLine(line, weight=4).add_to(m)

        return m


>>>>>>> aaab1b12
class ConsumesEnergy:
    """Mixin class: Something that consumes energy.

    Keyword arguments:

    - P_installed: installed engine power [kW]
    - P_tot_given: Total power set by captain (includes hotel power). When P_tot_given > P_installed; P_tot_given=P_installed.
    - bulbous_bow: inland ships generally do not have a bulbous_bow, set to False (default). If a ship has a bulbous_bow, set to True.
    - L_w: weight class of the ship (depending on carrying capacity) (classes: L1 (=1), L2 (=2), L3 (=3))
    - current_year: current year
    - nu: kinematic viscosity [m^2/s]
    - rho: density of the surrounding water [kg/m^3]
    - g: gravitational accelleration [m/s^2]
    - x: number of propellers [-]
    - eta_o: open water efficiency of propeller [-]
    - eta_r: relative rotative efficiency [-]
    - eta_t: transmission efficiency [-]
    - eta_g: gearing efficiency [-]
    - c_stern: determines shape of the afterbody [-]
    - C_BB: breadth coefficient of bulbous_bow, set to 0.2 according to the paper of Kracht (1970), https://doi.org/10.5957/jsr.1970.14.1.1
    - C_B: block coefficient ('fullness') [-] (default to 0.85)
    - one_k2: appendage resistance factor (1+k2) [-]
    - C_year: construction year of the engine [y]
    """

    def __init__(
        self,
        P_installed,
        L_w,
        C_year,
        current_year=None,  # current_year
        bulbous_bow=False,
        P_hotel_perc=0.05,
        P_hotel=None,
        P_tot_given=None,  # the actual power engine setting
        nu=1 * 10 ** (-6),
        rho=1000,
        g=9.81,
        x=2,
        eta_o=0.4,
        eta_r=1.00,
        eta_t=0.98,
        eta_g=0.96,
        c_stern=0,
        C_BB=0.2,
        C_B=0.85,
        one_k2=2.5,
        *args,
        **kwargs,
    ):
        super().__init__(*args, **kwargs)

        """Initialization
        """

        self.P_installed = P_installed
        self.bulbous_bow = bulbous_bow
        self.P_hotel_perc = P_hotel_perc
        if P_hotel:  # if P_hotel is specified as None calculate it from P_hotel_percentage
            self.P_hotel = P_hotel
        else:  # otherwise use the given value
            self.P_hotel = self.P_hotel_perc * self.P_installed
        self.P_tot_given = P_tot_given
        self.L_w = L_w
        self.year = current_year
        self.nu = nu
        self.rho = rho
        self.g = g
        self.x = x
        self.eta_o = eta_o
        self.eta_r = eta_r
        self.eta_t = eta_t
        self.eta_g = eta_g
        self.c_stern = c_stern
        self.C_BB = C_BB
        self.C_B = C_B

        self.one_k2 = one_k2

        # plugin function that computes velocity based on power
        self.power2v = opentnsim.energy.power2v

        # TODO: C_year is obligatory, so why is this code here?
        if C_year:
            self.C_year = C_year
        else:
            self.C_year = self.calculate_engine_age()

        if self.P_tot_given is not None and self.P_installed is not None:
            if P_tot_given > P_installed:
                self.P_tot_given = self.P_installed

        # # TODO: check assumption when combining move with energy
        # if self.P_tot_given is not None and self.v is not None:
        #     raise ValueError("please specify v or P_tot_given, but not both")

    # The engine age and construction year of the engine is computed with the function below.
    # The construction year of the engine is used in the emission functions (1) emission_factors_general and (2) correction_factors

    def calculate_engine_age(self):
        """Calculating the construction year of the engine, dependend on a Weibull function with
        shape factor 'k', and scale factor 'lmb', which are determined by the weight class L_w
        """

        # Determining which shape and scale factor to use, based on the weight class L_w = L1, L2 or L3
        assert self.L_w in [1, 2, 3], "Invalid value L_w, should be 1,2 or 3"
        if self.L_w == 1:  # Weight class L1
            self.k = 1.3
            self.lmb = 20.5
        elif self.L_w == 2:  # Weight class L2
            self.k = 1.12
            self.lmb = 18.5
        elif self.L_w == 3:  # Weight class L3
            self.k = 1.26
            self.lmb = 18.6

        # The age of the engine
        # TODO: I would not expect a random distribution if the function is cal
        self.age = int(np.random.weibull(self.k) * self.lmb)

        # Construction year of the engine
        self.C_year = self.year - self.age

        logger.debug(f"The construction year of the engine is {self.C_year}")
        return self.C_year

    def calculate_properties(self):
        """Calculate a number of basic vessel properties"""

        # TO DO: add properties for seagoing ships with bulbs

        self.C_M = 1.006 - 0.0056 * self.C_B ** (-3.56)  # Midship section coefficient
        self.C_WP = (1 + 2 * self.C_B) / 3  # Waterplane coefficient
        self.C_P = self.C_B / self.C_M  # Prismatic coefficient

        self.delta = self.C_B * self.L * self.B * self.T  # Water displacement

        self.lcb = -13.5 + 19.4 * self.C_P  # longitudinal center of buoyancy
        self.L_R = self.L * (
            1 - self.C_P + (0.06 * self.C_P * self.lcb) / (4 * self.C_P - 1)
        )  # length parameter reflecting the length of the run

        self.A_T = 0.2 * self.B * self.T  # transverse area of the transom
        # calculation for A_BT (cross-sectional area of the bulb at still water level [m^2]) depends on whether a ship has a bulb
        if self.bulbous_bow:
            self.A_BT = self.C_BB * self.B * self.T * self.C_M  # calculate A_BT for seagoing ships having a bulb
        else:
            self.A_BT = 0  # most inland ships do not have a bulb. So we assume A_BT=0.

        # Total wet area: S
        assert self.C_M >= 0, f"C_M should be positive: {self.C_M}"
        self.S = self.L * (2 * self.T + self.B) * np.sqrt(self.C_M) * (
            0.453 + 0.4425 * self.C_B - 0.2862 * self.C_M - 0.003467 * (self.B / self.T) + 0.3696 * self.C_WP
        ) + 2.38 * (self.A_BT / self.C_B)

        self.S_APP = 0.05 * self.S  # Wet area of appendages
        self.S_B = self.L * self.B  # Area of flat bottom

        self.D_s = 0.7 * self.T  # Diameter of the screw
        self.T_F = self.T  # Forward draught of the vessel [m]
        self.h_B = 0.2 * self.T  # Position of the centre of the transverse area [m]

    def calculate_frictional_resistance(self, v, h_0):
        """Frictional resistance

        - 1st resistance component defined by Holtrop and Mennen (1982)
        - A modification to the original friction line is applied, based on literature of Zeng (2018), to account for shallow water effects
        """

        self.R_e = v * self.L / self.nu  # Reynolds number

        self.D = h_0 - self.T  # distance from bottom ship to the bottom of the fairway
        assert self.D > 0, f"D should be > 0: {self.D}"

        # Friction coefficient based on CFD computations of Zeng et al. (2018), in deep water
        self.Cf_deep = 0.08169 / ((np.log10(self.R_e) - 1.717) ** 2)
        assert not isinstance(self.Cf_deep, complex), f"Cf_deep should not be complex: {self.Cf_deep}"

        # Friction coefficient based on CFD computations of Zeng et al. (2018), taking into account shallow water effects
        self.Cf_shallow = (0.08169 / ((np.log10(self.R_e) - 1.717) ** 2)) * (
            1 + (0.003998 / (np.log10(self.R_e) - 4.393)) * (self.D / self.L) ** (-1.083)
        )
        assert not isinstance(self.Cf_shallow, complex), f"Cf_shallow should not be complex: {self.Cf_shallow}"

        # Friction coefficient in deep water according to ITTC-1957 curve
        self.Cf_0 = 0.075 / ((np.log10(self.R_e) - 2) ** 2)

        # 'a' is the coefficient needed to calculate the Katsui friction coefficient
        self.a = 0.042612 * np.log10(self.R_e) + 0.56725
        self.Cf_Katsui = 0.0066577 / ((np.log10(self.R_e) - 4.3762) ** self.a)

        # The average velocity underneath the ship, taking into account the shallow water effect
        # This calculation is to get V_B, which will be used in the following Cf for shallow water equation:
        if h_0 / self.T <= 4:
            self.V_B = 0.4277 * v * np.exp((h_0 / self.T) ** (-0.07625))
        else:
            self.V_B = v

        # cf_shallow and cf_deep cannot be applied directly, since a vessel also has non-horizontal wet surfaces that have to be taken
        # into account. Therefore, the following formula for the final friction coefficient 'C_f' for deep water or shallow water is
        # defined according to Zeng et al. (2018)

        # calculate Friction coefficient C_f for deep water:

        if (h_0 - self.T) / self.L > 1:
            self.C_f = self.Cf_0 + (self.Cf_deep - self.Cf_Katsui) * (self.S_B / self.S)
            logger.debug(f"now i am in the deep loop")
        else:

            # calculate Friction coefficient C_f for shallow water:
            self.C_f = self.Cf_0 + (self.Cf_shallow - self.Cf_Katsui) * (self.S_B / self.S) * (self.V_B / v) ** 2
            logger.debug(f"now i am in the shallow loop")
        assert not isinstance(self.C_f, complex), f"C_f should not be complex: {self.C_f}"

        # The total frictional resistance R_f [kN]:
        self.R_f = (self.C_f * 0.5 * self.rho * (v**2) * self.S) / 1000
<<<<<<< HEAD
        assert not isinstance(
            self.R_f, complex
        ), f"R_f should not be complex: {self.R_f}"
=======
        assert not isinstance(self.R_f, complex), f"R_f should not be complex: {self.R_f}"
>>>>>>> aaab1b12

        return self.R_f

    def calculate_viscous_resistance(self):
        """Viscous resistance

        - 2nd resistance component defined by Holtrop and Mennen (1982)
        - Form factor (1 + k1) has to be multiplied by the frictional resistance R_f, to account for the effect of viscosity"""

        # c_14 accounts for the specific shape of the afterbody
        self.c_14 = 1 + 0.0011 * self.c_stern

        # the form factor (1+k1) describes the viscous resistance
<<<<<<< HEAD
        self.one_k1 = 0.93 + 0.487 * self.c_14 * ((self.B / self.L) ** 1.068) * (
            (self.T / self.L) ** 0.461
        ) * ((self.L / self.L_R) ** 0.122) * (((self.L**3) / self.delta) ** 0.365) * (
            (1 - self.C_P) ** (-0.604)
        )
=======
        self.one_k1 = 0.93 + 0.487 * self.c_14 * ((self.B / self.L) ** 1.068) * ((self.T / self.L) ** 0.461) * (
            (self.L / self.L_R) ** 0.122
        ) * (((self.L**3) / self.delta) ** 0.365) * ((1 - self.C_P) ** (-0.604))
>>>>>>> aaab1b12
        self.R_f_one_k1 = self.R_f * self.one_k1
        return self.R_f_one_k1

    def calculate_appendage_resistance(self, v):
        """Appendage resistance

        - 3rd resistance component defined by Holtrop and Mennen (1982)
        - Appendages (like a rudder, shafts, skeg) result in additional frictional resistance"""

        # Frictional resistance resulting from wetted area of appendages: R_APP [kN]
<<<<<<< HEAD
        self.R_APP = (
            0.5 * self.rho * (v**2) * self.S_APP * self.one_k2 * self.C_f
        ) / 1000
=======
        self.R_APP = (0.5 * self.rho * (v**2) * self.S_APP * self.one_k2 * self.C_f) / 1000
>>>>>>> aaab1b12

        return self.R_APP

    def karpov(self, v, h_0):
        """Intermediate calculation: Karpov

        - The Karpov method computes a velocity correction that accounts for limited water depth (corrected velocity V2,
          expressed as "Vs + delta_V" in the paper), but it also can be used for deeper water depth (h_0 / T >= 9.5).
        - V2 has to be implemented in the wave resistance (R_W) and the residual resistance terms (R_res: R_TR, R_A, R_B)
        """

        # The Froude number used in the Karpov method is the depth related froude number F_rh

        # The different alpha** curves are determined with a sixth power polynomial approximation in Excel
        # A distinction is made between different ranges of Froude numbers, because this resulted in a better approximation of the curve
        assert self.g >= 0, f"g should be positive: {self.g}"
        assert h_0 >= 0, f"g should be positive: {h_0}"
        self.F_rh = v / np.sqrt(self.g * h_0)

        if self.F_rh <= 0.4:

            if 0 <= h_0 / self.T < 1.75:
<<<<<<< HEAD
                self.alpha_xx = (
                    (-4 * 10 ** (-12)) * self.F_rh**3
                    - 0.2143 * self.F_rh**2
                    - 0.0643 * self.F_rh
                    + 0.9997
                )
            if 1.75 <= h_0 / self.T < 2.25:
                self.alpha_xx = (
                    -0.8333 * self.F_rh**3
                    + 0.25 * self.F_rh**2
                    - 0.0167 * self.F_rh
                    + 1
                )
            if 2.25 <= h_0 / self.T < 2.75:
                self.alpha_xx = (
                    -1.25 * self.F_rh**4
                    + 0.5833 * self.F_rh**3
                    - 0.0375 * self.F_rh**2
                    - 0.0108 * self.F_rh
                    + 1
                )
=======
                self.alpha_xx = (-4 * 10 ** (-12)) * self.F_rh**3 - 0.2143 * self.F_rh**2 - 0.0643 * self.F_rh + 0.9997
            if 1.75 <= h_0 / self.T < 2.25:
                self.alpha_xx = -0.8333 * self.F_rh**3 + 0.25 * self.F_rh**2 - 0.0167 * self.F_rh + 1
            if 2.25 <= h_0 / self.T < 2.75:
                self.alpha_xx = -1.25 * self.F_rh**4 + 0.5833 * self.F_rh**3 - 0.0375 * self.F_rh**2 - 0.0108 * self.F_rh + 1
>>>>>>> aaab1b12
            if h_0 / self.T >= 2.75:
                self.alpha_xx = 1

        if self.F_rh > 0.4:
            if 0 <= h_0 / self.T < 1.75:
                self.alpha_xx = (
                    -0.9274 * self.F_rh**6
                    + 9.5953 * self.F_rh**5
                    - 37.197 * self.F_rh**4
                    + 69.666 * self.F_rh**3
                    - 65.391 * self.F_rh**2
                    + 28.025 * self.F_rh
                    - 3.4143
                )
            if 1.75 <= h_0 / self.T < 2.25:
                self.alpha_xx = (
                    2.2152 * self.F_rh**6
                    - 11.852 * self.F_rh**5
                    + 21.499 * self.F_rh**4
                    - 12.174 * self.F_rh**3
                    - 4.7873 * self.F_rh**2
                    + 5.8662 * self.F_rh
                    - 0.2652
                )
            if 2.25 <= h_0 / self.T < 2.75:
                self.alpha_xx = (
                    1.2205 * self.F_rh**6
                    - 5.4999 * self.F_rh**5
                    + 5.7966 * self.F_rh**4
                    + 6.6491 * self.F_rh**3
                    - 16.123 * self.F_rh**2
                    + 9.2016 * self.F_rh
                    - 0.6342
                )
            if 2.75 <= h_0 / self.T < 3.25:
                self.alpha_xx = (
                    -0.4085 * self.F_rh**6
                    + 4.534 * self.F_rh**5
                    - 18.443 * self.F_rh**4
                    + 35.744 * self.F_rh**3
                    - 34.381 * self.F_rh**2
                    + 15.042 * self.F_rh
                    - 1.3807
                )
            if 3.25 <= h_0 / self.T < 3.75:
                self.alpha_xx = (
                    0.4078 * self.F_rh**6
                    - 0.919 * self.F_rh**5
                    - 3.8292 * self.F_rh**4
                    + 15.738 * self.F_rh**3
                    - 19.766 * self.F_rh**2
                    + 9.7466 * self.F_rh
                    - 0.6409
                )
            if 3.75 <= h_0 / self.T < 4.5:
                self.alpha_xx = (
                    0.3067 * self.F_rh**6
                    - 0.3404 * self.F_rh**5
                    - 5.0511 * self.F_rh**4
                    + 16.892 * self.F_rh**3
                    - 20.265 * self.F_rh**2
                    + 9.9002 * self.F_rh
                    - 0.6712
                )
            if 4.5 <= h_0 / self.T < 5.5:
                self.alpha_xx = (
                    0.3212 * self.F_rh**6
                    - 0.3559 * self.F_rh**5
                    - 5.1056 * self.F_rh**4
                    + 16.926 * self.F_rh**3
                    - 20.253 * self.F_rh**2
                    + 10.013 * self.F_rh
                    - 0.7196
                )
            if 5.5 <= h_0 / self.T < 6.5:
                self.alpha_xx = (
                    0.9252 * self.F_rh**6
                    - 4.2574 * self.F_rh**5
                    + 5.0363 * self.F_rh**4
                    + 3.3282 * self.F_rh**3
                    - 10.367 * self.F_rh**2
                    + 6.3993 * self.F_rh
                    - 0.2074
                )
            if 6.5 <= h_0 / self.T < 7.5:
                self.alpha_xx = (
                    0.8442 * self.F_rh**6
                    - 4.0261 * self.F_rh**5
                    + 5.313 * self.F_rh**4
                    + 1.6442 * self.F_rh**3
                    - 8.1848 * self.F_rh**2
                    + 5.3209 * self.F_rh
                    - 0.0267
                )
            if 7.5 <= h_0 / self.T < 8.5:
                self.alpha_xx = (
                    0.1211 * self.F_rh**6
                    + 0.628 * self.F_rh**5
                    - 6.5106 * self.F_rh**4
                    + 16.7 * self.F_rh**3
                    - 18.267 * self.F_rh**2
                    + 8.7077 * self.F_rh
                    - 0.4745
                )

            if 8.5 <= h_0 / self.T < 9.5:
                if self.F_rh < 0.6:
                    self.alpha_xx = 1
                if self.F_rh >= 0.6:
                    self.alpha_xx = (
                        -6.4069 * self.F_rh**6
                        + 47.308 * self.F_rh**5
                        - 141.93 * self.F_rh**4
                        + 220.23 * self.F_rh**3
                        - 185.05 * self.F_rh**2
                        + 79.25 * self.F_rh
                        - 12.484
                    )
            if h_0 / self.T >= 9.5:
                if self.F_rh < 0.6:
                    self.alpha_xx = 1
                if self.F_rh >= 0.6:
                    self.alpha_xx = (
                        -6.0727 * self.F_rh**6
                        + 44.97 * self.F_rh**5
                        - 135.21 * self.F_rh**4
                        + 210.13 * self.F_rh**3
                        - 176.72 * self.F_rh**2
                        + 75.728 * self.F_rh
                        - 11.893
                    )

        self.V_2 = v / self.alpha_xx

    def calculate_wave_resistance(self, v, h_0):
        """Wave resistance

        - 4th resistance component defined by Holtrop and Mennen (1982)
        - When the speed or the vessel size increases, the wave making resistance increases
        - In shallow water, the wave resistance shows an asymptotical behaviour by reaching the critical speed
        """

        self.karpov(v, h_0)

        assert self.g >= 0, f"g should be positive: {self.g}"
        assert self.L >= 0, f"L should be positive: {self.L}"
<<<<<<< HEAD
        # self.F_rL = self.V_2 / np.sqrt(self.g * self.L)  # Froude number based on ship's speed to water and its length of waterline
        self.F_rL = v / np.sqrt(
            self.g * self.L
        )  # Froude number based on ship's speed to water and its length of waterline
=======
        self.F_rL = self.V_2 / np.sqrt(self.g * self.L)  # Froude number based on ship's speed to water and its length of waterline

>>>>>>> aaab1b12
        # parameter c_7 is determined by the B/L ratio
        if self.B / self.L < 0.11:
            self.c_7 = 0.229577 * (self.B / self.L) ** 0.33333
        if self.B / self.L > 0.25:
            self.c_7 = 0.5 - 0.0625 * (self.L / self.B)
        else:
            self.c_7 = self.B / self.L

        # half angle of entrance in degrees
        self.i_E = 1 + 89 * np.exp(
            -((self.L / self.B) ** 0.80856)
            * ((1 - self.C_WP) ** 0.30484)
            * ((1 - self.C_P - 0.0225 * self.lcb) ** 0.6367)
            * ((self.L_R / self.B) ** 0.34574)
            * ((100 * self.delta / (self.L**3)) ** 0.16302)
        )

<<<<<<< HEAD
        self.c_1 = (
            2223105
            * (self.c_7**3.78613)
            * ((self.T / self.B) ** 1.07961)
            * (90 - self.i_E) ** (-1.37165)
        )
=======
        self.c_1 = 2223105 * (self.c_7**3.78613) * ((self.T / self.B) ** 1.07961) * (90 - self.i_E) ** (-1.37165)
>>>>>>> aaab1b12
        self.c_2 = 1  # accounts for the effect of the bulbous bow, which is not present at inland ships
        self.c_5 = 1 - (0.8 * self.A_T) / (self.B * self.T * self.C_M)  # influence of the transom stern on the wave resistance

        # parameter c_15 depoends on the ratio L^3 / delta
        if (self.L**3) / self.delta < 512:
            self.c_15 = -1.69385
        if (self.L**3) / self.delta > 1727:
            self.c_15 = 0
        else:
            self.c_15 = -1.69385 + (self.L / (self.delta ** (1 / 3)) - 8) / 2.36

        # parameter c_16 depends on C_P
        if self.C_P < 0.8:
<<<<<<< HEAD
            self.c_16 = (
                8.07981 * self.C_P
                - 13.8673 * (self.C_P**2)
                + 6.984388 * (self.C_P**3)
            )
=======
            self.c_16 = 8.07981 * self.C_P - 13.8673 * (self.C_P**2) + 6.984388 * (self.C_P**3)
>>>>>>> aaab1b12
        else:
            self.c_16 = 1.73014 - 0.7067 * self.C_P

        if self.L / self.B < 12:
            self.lmbda = 1.446 * self.C_P - 0.03 * (self.L / self.B)
        else:
            self.lmbda = 1.446 * self.C_P - 0.36

        self.m_1 = (
            0.0140407 * (self.L / self.T) - 1.75254 * ((self.delta) ** (1 / 3) / self.L) - 4.79323 * (self.B / self.L) - self.c_16
        )
        self.m_2 = self.c_15 * (self.C_P**2) * np.exp((-0.1) * (self.F_rL ** (-2)))

        self.R_W = (
            self.c_1
            * self.c_2
            * self.c_5
            * self.delta
            * self.rho
            * self.g
            * np.exp(self.m_1 * (self.F_rL ** (-0.9)) + self.m_2 * np.cos(self.lmbda * (self.F_rL ** (-2))))
            / 1000
        )  # kN

        return self.R_W

    def calculate_residual_resistance(self, v, h_0):
        """Residual resistance terms

        - Holtrop and Mennen (1982) defined three residual resistance terms:
        - 1) Resistance due to immersed transom (R_TR), Karpov corrected velocity V2 is used
        - 2) Resistance due to model-ship correlation (R_A), Karpov corrected velocity V2 is used
        - 3) Resistance due to the bulbous bow (R_B), Karpov corrected velocity V2 is used
        """

        self.karpov(v, h_0)

        self.V_2 = v
        # Resistance due to immersed transom: R_TR [kN]
        self.F_nT = self.V_2 / np.sqrt(
            2 * self.g * self.A_T / (self.B + self.B * self.C_WP)
        )  # Froude number based on transom immersion
        assert not isinstance(self.F_nT, complex), f"residual? froude number should not be complex: {self.F_nT}"

        self.c_6 = 0.2 * (1 - 0.2 * self.F_nT)  # Assuming F_nT < 5, this is the expression for coefficient c_6

        self.R_TR = (0.5 * self.rho * (self.V_2**2) * self.A_T * self.c_6) / 1000

        # Model-ship correlation resistance: R_A [kN]

        if self.T / self.L < 0.04:
            self.c_4 = self.T / self.L
        else:
            self.c_4 = 0.04
        self.c_2 = 1

        self.C_A = (
            0.006 * (self.L + 100) ** (-0.16)
            - 0.00205
<<<<<<< HEAD
            + 0.003
            * np.sqrt(self.L / 7.5)
            * (self.C_B**4)
            * self.c_2
            * (0.04 - self.c_4)
=======
            + 0.003 * np.sqrt(self.L / 7.5) * (self.C_B**4) * self.c_2 * (0.04 - self.c_4)
>>>>>>> aaab1b12
        )
        assert not isinstance(self.C_A, complex), f"C_A number should not be complex: {self.C_A}"

        self.R_A = (0.5 * self.rho * (self.V_2**2) * self.S * self.C_A) / 1000  # kW

        # Resistance due to the bulbous bow (R_B)

        # Froude number based on immersoin of bulbous bow [-]
<<<<<<< HEAD
        self.F_ni = self.V_2 / np.sqrt(
            self.g
            * (self.T_F - self.h_B - 0.25 * np.sqrt(self.A_BT) + 0.15 * self.V_2**2)
        )
=======
        self.F_ni = self.V_2 / np.sqrt(self.g * (self.T_F - self.h_B - 0.25 * np.sqrt(self.A_BT) + 0.15 * self.V_2**2))
>>>>>>> aaab1b12

        self.P_B = (0.56 * np.sqrt(self.A_BT)) / (self.T_F - 1.5 * self.h_B)  # P_B is coefficient for the emergence of bulbous bow
        if self.bulbous_bow:
            self.R_B = (
<<<<<<< HEAD
                (
                    0.11
                    * np.exp(-3 * self.P_B**2)
                    * self.F_ni**3
                    * self.A_BT**1.5
                    * self.rho
                    * self.g
                )
                / (1 + self.F_ni**2)
=======
                (0.11 * np.exp(-3 * self.P_B**2) * self.F_ni**3 * self.A_BT**1.5 * self.rho * self.g) / (1 + self.F_ni**2)
>>>>>>> aaab1b12
            ) / 1000
        else:
            self.R_B = 0

        self.R_res = self.R_TR + self.R_A + self.R_B

        return self.R_res

    def calculate_total_resistance(self, v, h_0):
        """Total resistance:

        The total resistance is the sum of all resistance components (Holtrop and Mennen, 1982)
        """

        self.calculate_properties()
        self.calculate_frictional_resistance(v, h_0)
        self.calculate_viscous_resistance()
        self.calculate_appendage_resistance(v)
        self.calculate_wave_resistance(v, h_0)
        self.calculate_residual_resistance(v, h_0)

        # The total resistance R_tot [kN] = R_f * (1+k1) + R_APP + R_W + R_TR + R_A
        self.R_tot = self.R_f * self.one_k1 + self.R_APP + self.R_W + self.R_TR + self.R_A + self.R_B

        return self.R_tot

    def calculate_total_power_required(self, v, h_0):
        """Total required power:

        - The total required power is the sum of the power for systems on board (P_hotel) + power required for propulsion
        - The power required for propulsion depends on the calculated resistance

        Output:
        - P_propulsion: required power for propulsion, equals to P_d (Delivered Horse Power)
        - P_tot: required power for propulsion and hotelling
        - P_given: the power given by the engine to the ship (for propulsion and hotelling), which is the actual power the ship uses

        Note:
        In this version, we define the propulsion power as P_d (Delivered Horse Power) ratehr than P_b (Brake Horse Power). The reason we choose P_d as propulsion power is to prevent double use of the same power efficiencies.
        The details are 1) The P_b calculation involves gearing efficiency and transmission efficiency already while P_d not. 2) P_d is the power delivered to propellers. 3) To estimate the reneable fuel use, we will involve "energy conversion efficicies" later in the calculation. The 'energy conversion efficicies' for renewable fuel powered vessels are commonly measured/given as a whole covering the engine power systems, includes different engine (such as fuel cell engine, battery engine, internal combustion engine, hybird engine) efficiencies, and corresponding gearbox efficiencies, AC/DC converter efficiencies, excludes the efficiency items of propellers.
        Therefore, to algin with the later use of "energy conversion efficicies" for fuel use estimation and prevent double use of some power efficiencies such as gearing efficiency, here we choose P_d as propulsion power.
        """

        # Required power for systems on board, "5%" based on De Vos and van Gils (2011):Walstrom versus generators troom
        # self.P_hotel = 0.05 * self.P_installed

        # Required power for propulsion
        # Effective Horse Power (EHP), P_e
        self.P_e = v * self.R_tot

<<<<<<< HEAD
        #         # Calculation hull efficiency
        #         dw = np.zeros(101)  # velocity correction coefficient
        #         counter = 0

        #         if self.F_rL < 0.2:
        #             self.dw = 0
        #         else:
        #             self.dw = 0.1

        #         self.w = (
        #             0.11
        #             * (0.16 / self.x)
        #             * self.C_B
        #             * np.sqrt((self.delta ** (1 / 3)) / self.D_s)
        #             - self.dw
        #         )  # wake fraction 'w'

        #         assert not isinstance(self.w, complex), f"w should not be complex: {self.w}"

        #         if self.x == 1:
        #             self.t = 0.6 * self.w * (1 + 0.67 * self.w)  # thrust deduction factor 't'
        #         else:
        #             self.t = 0.8 * self.w * (1 + 0.25 * self.w)

        #         self.eta_h = (1 - self.t) / (1 - self.w)  # hull efficiency eta_h

        # Calculation hydrodynamic efficiency eta_D  according to Simic et al (2013) "On Energy Efficiency of Inland Waterway Self-Propelled Cargo Vessels", https://www.researchgate.net/publication/269103117
        # hydrodynamic efficiency eta_D is a ratio of power used to propel the ship and delivered power
        # relation between eta_D and ship velocity v

        if h_0 >= 9:
            if self.F_rh >= 0.5:
                self.eta_D = 0.6
            elif 0.325 <= self.F_rh < 0.5:
                self.eta_D = 0.7
            elif 0.28 <= self.F_rh < 0.325:
                self.eta_D = 0.59
            elif 0.2 < self.F_rh < 0.28:
                self.eta_D = 0.56
            elif 0.17 < self.F_rh <= 0.2:
                self.eta_D = 0.41
            elif 0.15 < self.F_rh <= 0.17:
                self.eta_D = 0.35
            else:
                self.eta_D = 0.29

        elif 5 <= h_0 < 9:
            if self.F_rh > 0.62:
                self.eta_D = 0.7
            elif 0.58 < self.F_rh < 0.62:
                self.eta_D = 0.68
            elif 0.57 < self.F_rh <= 0.58:
                self.eta_D = 0.7
            elif 0.51 < self.F_rh <= 0.57:
                self.eta_D = 0.68
            elif 0.475 < self.F_rh <= 0.51:
                self.eta_D = 0.53
            elif 0.45 < self.F_rh <= 0.475:
                self.eta_D = 0.4
            elif 0.36 < self.F_rh <= 0.45:
                self.eta_D = 0.37
            elif 0.33 < self.F_rh <= 0.36:
                self.eta_D = 0.36
            elif 0.3 < self.F_rh <= 0.33:
                self.eta_D = 0.35
            elif 0.28 < self.F_rh <= 0.3:
                self.eta_D = 0.331
            else:
                self.eta_D = 0.33
=======
        # Calculation hull efficiency
        dw = np.zeros(101)  # velocity correction coefficient
        counter = 0

        if self.F_rL < 0.2:
            self.dw = 0
        else:
            self.dw = 0.1

        self.w = 0.11 * (0.16 / self.x) * self.C_B * np.sqrt((self.delta ** (1 / 3)) / self.D_s) - self.dw  # wake fraction 'w'

        assert not isinstance(self.w, complex), f"w should not be complex: {self.w}"

        if self.x == 1:
            self.t = 0.6 * self.w * (1 + 0.67 * self.w)  # thrust deduction factor 't'
>>>>>>> aaab1b12
        else:
            if self.F_rh > 0.56:
                self.eta_D = 0.28
            elif 0.4 < self.F_rh <= 0.56:
                self.eta_D = 0.275
            elif 0.36 < self.F_rh <= 0.4:
                self.eta_D = 0.345
            elif 0.33 < self.F_rh <= 0.36:
                self.eta_D = 0.28
            elif 0.3 < self.F_rh <= 0.33:
                self.eta_D = 0.27
            elif 0.28 < self.F_rh <= 0.3:
                self.eta_D = 0.26
            else:
                self.eta_D = 0.25
        # Delivered Horse Power (DHP), P_d
        self.P_d = self.P_e / self.eta_D

        logger.debug("eta_D = {:.2f}".format(self.eta_D))
        # self.P_d = self.P_e / (self.eta_o * self.eta_r * self.eta_h)

        # Brake Horse Power (BHP), P_b (P_b was used in OpenTNsim version v1.1.2. we do not use it in this version. The reseaon is listed in the doc string above)
        # self.P_b = self.P_d / (self.eta_t * self.eta_g)

        self.P_propulsion = (
            self.P_d
        )  # propulsion power is defined here as Delivered horse power, the power delivered to propellers

        self.P_tot = self.P_hotel + self.P_propulsion

        # Partial engine load (P_partial): needed in the 'Emission calculations'
        if self.P_tot > self.P_installed:
            self.P_given = self.P_installed
            self.P_partial = 1
        else:
            self.P_given = self.P_tot
            self.P_partial = self.P_tot / self.P_installed

        # logger.debug(f'The total power required is {self.P_tot} kW')
        # logger.debug(f'The actual total power given is {self.P_given} kW')
        # logger.debug(f'The partial load is {self.P_partial}')

        assert not isinstance(self.P_given, complex), f"P_given number should not be complex: {self.P_given}"

        # return these three varible:
        # 1) self.P_propulsion, for the convience of validation.  (propulsion power and fuel used for propulsion),
        # 2) self.P_tot, know the required power, especially when it exceeds installed engine power while sailing shallower and faster
        # 3) self.P_given, the actual power the engine gives for "propulsion + hotel" within its capacity (means installed power). This varible is used for calculating delta_energy of each sailing time step.

        return self.P_propulsion, self.P_tot, self.P_given

    def emission_factors_general(self):
        """General emission factors:

        This function computes general emission factors, based on construction year of the engine.
        - Based on literature TNO (2019)

        Please note: later on a correction factor has to be applied to get the total emission factor
        """

        # The general emission factors of CO2, PM10 and NOX are based on the construction year of the engine

        if self.C_year < 1974:
            self.EF_CO2 = 756
            self.EF_PM10 = 0.6
            self.EF_NOX = 10.8
        if 1975 <= self.C_year <= 1979:
            self.EF_CO2 = 730
            self.EF_PM10 = 0.6
            self.EF_NOX = 10.6
        if 1980 <= self.C_year <= 1984:
            self.EF_CO2 = 714
            self.EF_PM10 = 0.6
            self.EF_NOX = 10.4
        if 1985 <= self.C_year <= 1989:
            self.EF_CO2 = 698
            self.EF_PM10 = 0.5
            self.EF_NOX = 10.1
        if 1990 <= self.C_year <= 1994:
            self.EF_CO2 = 698
            self.EF_PM10 = 0.4
            self.EF_NOX = 10.1
        if 1995 <= self.C_year <= 2002:
            self.EF_CO2 = 650
            self.EF_PM10 = 0.3
            self.EF_NOX = 9.4
        if 2003 <= self.C_year <= 2007:
            self.EF_CO2 = 635
            self.EF_PM10 = 0.3
            self.EF_NOX = 9.2
        if 2008 <= self.C_year <= 2019:
            self.EF_CO2 = 635
            self.EF_PM10 = 0.2
            self.EF_NOX = 7
        if self.C_year > 2019:
            if self.L_w == 1:
                self.EF_CO2 = 650
                self.EF_PM10 = 0.1
                self.EF_NOX = 2.1
            else:
                self.EF_CO2 = 603
                self.EF_PM10 = 0.015
                self.EF_NOX = 1.8

        logger.debug(f"The general emission factor of CO2 is {self.EF_CO2} g/kWh")
        logger.debug(f"The general emission factor of PM10 is {self.EF_PM10} g/kWh")
        logger.debug(f"The general emission factor CO2 is {self.EF_NOX} g/kWh")
<<<<<<< HEAD

    def energy_density(self):
        """net energy density of diesel and renewable energy sources. This will be used for calculating SFC later.

        - Edens_xx_mass: net gravimetric energy density, which is the amount of energy stored in a given energy source in mass [kWh/kg].
        - Edens_xx_vol: net volumetric energy density, which is the amount of energy stored in a given energy source in volume [kWh/m3].


        Data source:
        Table 3-2 from Marin report 2019,  Energietransitie emissieloze binnenvaart, vooronderzoek ontwerpaspecten, systeem configuraties.(Energy transition zero-emission inland shipping, preliminary research on design aspects, system configurations

        Note:
        net energy density can be used for calculate fuel consumption in mass and volume, but for required energy source storage space determination, the packaging factors of different energy sources also need to be considered.
        """

        # gravimetric net energy density
        self.Edens_diesel_mass = 11.67 / 1000  # kWh/kg
        self.Edens_LH2_mass = 33.3 / 1000  # kWh/kg
        self.Edens_eLNG_mass = 13.3 / 1000  # kWh/kg
        self.Edens_eMethanol_mass = 5.47 / 1000  # kWh/kg
        self.Edens_eNH3_mass = 5.11 / 1000  # kWh/kg
        self.Edens_Li_NMC_Battery_mass = 0.11 / 1000  # kWh/kg

        # volumetric net energy density
        self.Edens_diesel_vol = 9944  # kWh/m3
        self.Edens_LH2_vol = 2556  # kWh/m3
        self.Edens_eLNG_vol = 5639  # kWh/m3
        self.Edens_eMethanol_vol = 4333  # kWh/m3
        self.Edens_eNH3_vol = 3139  # kWh/m3
        self.Edens_Li_NMC_Battery_vol = 139  # kWh/m3

    def energy_conversion_efficiency(self):
        """energy efficiencies for combinations of different energy source and energy-power conversion systems, including engine and power plant, excluding propellers. This will be used for calculating SFC later.

        - Eeff_FuelCell: the efficiency of the fuel cell energy conversion system on board, includes fuel cells, AC/DC converter, electric motor and gearbox. Generally this value is between 40% - 60%, here we use 45%.
        - Eeff_ICE: the efficiency of the Internal Combustion Engine (ICE) energy conversion system on board, includes ICE and gearbox. This value is approximately 35%.
        - Eeff_Battery: the efficiency of the battery energy conversion system on board. Batteries use 80% capacity to prolong life cycle, and lose efficiency in AC/DC converter, electric motor. Generally this value is between 70% - 95%, here we use 80 %.

        data source:
        Marin report 2019, Energietransitie emissieloze binnenvaart, vooronderzoek ontwerpaspecten, systeem configuraties.(Energy transition zero-emission inland shipping, preliminary research on design aspects, system configurations)
        add other ref

        """
        self.Eeff_FuelCell = 0.45
        self.Eeff_ICE = 0.38
        self.Eeff_Battery = 0.8

    def SFC_general(self):
        """Specific Fuel Consumption (SFC) is calculated by energy density and energy conversion efficiency.
        The SFC calculation equation, SFC = 1 / (energy density * energy conversion efficiency), can be found in the paper of Kim et al (2020)(A Preliminary Study on an Alternative Ship Propulsion System Fueled by Ammonia: Environmental and Economic Assessments, https://doi.org/10.3390/jmse8030183).

        for diesel SFC, there are 3 kinds of general diesel SFC
        - SFC_diesel_ICE_mass, calculated by net diesel gravimetric density and ICE energy-power system efficiency, without considering engine performence variation due to engine ages
        - SFC_diesel_ICE_vol, calculated by net diesel volumetric density and ICE energy-power system efficiency, without considering engine performence variation due to engine ages
        - SFC_diesel_C_year, a group of SFC considering ICE engine performence variation due to engine ages (C_year), based on TNO (2019)

        Please note: later on a correction factor has to be applied to get the total SFC
        """
        # to estimate the requirement of the amount of ZES_batterypacks for different IET scenarios, we include ZES battery capacity per container here.
        # ZES_batterypack capacity > 2000kWh, its average usable energy = 2000 kWh,  mass = 27 ton, vol = 20ft A60 container (6*2.5*2.5 = 37.5 m3) (source: ZES report)
        self.energy_density()
        self.energy_conversion_efficiency()

        self.ZES_batterypack2000kWh = 2000  # kWh/pack,

        # SFC in mass for Fuel Cell engine
        self.SFC_LH2_FuelCell_mass = 1 / (
            self.Edens_LH2_mass * self.Eeff_FuelCell
        )  # g/kWh
        self.SFC_eLNG_FuelCell_mass = 1 / (
            self.Edens_eLNG_mass * self.Eeff_FuelCell
        )  # g/kWh
        self.SFC_eMethanol_FuelCell_mass = 1 / (
            self.Edens_eMethanol_mass * self.Eeff_FuelCell
        )  # g/kWh
        self.SFC_eNH3_FuelCell_mass = 1 / (
            self.Edens_eNH3_mass * self.Eeff_FuelCell
        )  # g/kWh

        # SFC in mass for ICE engine
        self.SFC_diesel_ICE_mass = 1 / (self.Edens_diesel_mass * self.Eeff_ICE)  # g/kWh
        self.SFC_eLNG_ICE_mass = 1 / (self.Edens_eLNG_mass * self.Eeff_ICE)  # g/kWh
        self.SFC_eMethanol_ICE_mass = 1 / (
            self.Edens_eMethanol_mass * self.Eeff_ICE
        )  # g/kWh
        self.SFC_eNH3_ICE_mass = 1 / (self.Edens_eNH3_mass * self.Eeff_ICE)  # g/kWh

        # SFC in mass and volume for battery electric ships
        self.SFC_Li_NMC_Battery_mass = 1 / (
            self.Edens_Li_NMC_Battery_mass * self.Eeff_Battery
        )  # g/kWh
        self.SFC_Li_NMC_Battery_vol = 1 / (
            self.Edens_Li_NMC_Battery_vol * self.Eeff_Battery
        )  # m3/kWh
        self.SFC_ZES_battery2000kWh = 1 / (
            self.ZES_batterypack2000kWh * self.Eeff_Battery
        )  # kWh

        # SFC in volume for Fuel Cell engine
        self.SFC_LH2_FuelCell_vol = 1 / (
            self.Edens_LH2_vol * self.Eeff_FuelCell
        )  # m3/kWh
        self.SFC_eLNG_FuelCell_vol = 1 / (
            self.Edens_eLNG_vol * self.Eeff_FuelCell
        )  # m3/kWh
        self.SFC_eMethanol_FuelCell_vol = 1 / (
            self.Edens_eMethanol_vol * self.Eeff_FuelCell
        )  # m3/kWh
        self.SFC_eNH3_FuelCell_vol = 1 / (
            self.Edens_eNH3_vol * self.Eeff_FuelCell
        )  # m3/kWh

        # SFC in volume for ICE engine
        self.SFC_diesel_ICE_vol = 1 / (self.Edens_diesel_vol * self.Eeff_ICE)  # m3/kWh
        self.SFC_eLNG_ICE_vol = 1 / (self.Edens_eLNG_vol * self.Eeff_ICE)  # m3/kWh
        self.SFC_eMethanol_ICE_vol = 1 / (
            self.Edens_eMethanol_vol * self.Eeff_ICE
        )  # m3/kWh
        self.SFC_eNH3_ICE_vol = 1 / (self.Edens_eNH3_vol * self.Eeff_ICE)  # m3/kWh

        # Another source of diesel SFC: The general diesel SFC (g/kWh) which are based on the construction year of the engine (TNO)

        if self.C_year < 1974:
            self.SFC_diesel_C_year = 235
        if 1975 <= self.C_year <= 1979:
            self.SFC_diesel_C_year = 230
        if 1980 <= self.C_year <= 1984:
            self.SFC_diesel_C_year = 225
        if 1985 <= self.C_year <= 1989:
            self.SFC_diesel_C_year = 220
        if 1990 <= self.C_year <= 1994:
            self.SFC_diesel_C_year = 220
        if 1995 <= self.C_year <= 2002:
            self.SFC_diesel_C_year = 205
        if 2003 <= self.C_year <= 2007:
            self.SFC_diesel_C_year = 200
        if 2008 <= self.C_year <= 2019:
            self.SFC_diesel_C_year = 200
        if self.C_year > 2019:
            if self.L_w == 1:
                self.SFC_diesel_C_year = 205
            else:
                self.SFC_diesel_C_year = 190

        logger.debug(
            f"The general fuel consumption factor for diesel is {self.SFC_diesel_C_year} g/kWh"
        )
=======
        logger.debug(f"The general fuel consumption factor for diesel is {self.SFC} g/kWh")
>>>>>>> aaab1b12

    def correction_factors(self, v, h_0):
        """Partial engine load correction factors (C_partial_load):

        - The correction factors have to be multiplied by the general emission factors (or general SFC), to get the total emission factors (or final SFC)
        - The correction factor takes into account the effect of the partial engine load
        - When the partial engine load is low, the correction factors for ICE engine are higher (ICE engine is less efficient at lower enegine load)
        - the correction factors for emissions and diesel fuel in ICE engine are based on literature TNO (2019)
        - For fuel cell enegines(PEMFC & SOFC), the correction factors are lower when the partial engine load is low (fuel cell enegine is more efficient at lower enegine load)
        - the correction factors for renewable fuels used in fuel cell engine are based on literature Kim et al (2020) (A Preliminary Study on an Alternative Ship Propulsion System Fueled by Ammonia: Environmental and Economic Assessments, https://doi.org/10.3390/jmse8030183)
        """
        # TODO: create correction factors for renewable powered ship, the factor may be 100%
        self.calculate_total_power_required(
            v=v, h_0=h_0
        )  # You need the P_partial values

        # Import the correction factors table
        # TODO: use package data, not an arbitrary location
<<<<<<< HEAD
        self.C_partial_load = (
            opentnsim.energy.load_partial_engine_load_correction_factors()
        )
        self.C_partial_load_battery = 1  # assume the battery energy consumption is not influenced by different engine load
=======
        self.C_partial_load = opentnsim.energy.load_partial_engine_load_correction_factors()
>>>>>>> aaab1b12

        for i in range(20):
            # If the partial engine load is smaller or equal to 5%, the correction factors corresponding to P_partial = 5% are assigned.
            if self.P_partial <= self.C_partial_load.iloc[0, 0]:
                self.C_partial_load_CO2 = self.C_partial_load.iloc[0, 5]
                self.C_partial_load_PM10 = self.C_partial_load.iloc[0, 6]
<<<<<<< HEAD
                self.C_partial_load_fuel_ICE = (
                    self.C_partial_load_CO2
                )  # CO2 emission is generated from fuel consumption, so these two
=======
                self.C_partial_load_fuel = self.C_partial_load_CO2  # CO2 emission is generated from fuel consumption, so these two
>>>>>>> aaab1b12
                # correction factors are equal
                self.C_partial_load_PEMFC = self.C_partial_load.iloc[0, 7]
                self.C_partial_load_SOFC = self.C_partial_load.iloc[0, 8]

                # The NOX correction factors are dependend on the construction year of the engine and the weight class
                if self.C_year < 2008:
                    self.C_partial_load_NOX = self.C_partial_load.iloc[0, 1]  # <= CCR-1 class
                if 2008 <= self.C_year <= 2019:
                    self.C_partial_load_NOX = self.C_partial_load.iloc[0, 2]  # CCR-2 / Stage IIIa
                if self.C_year > 2019:
                    if self.L_w == 1:  #
                        self.C_partial_load_NOX = self.C_partial_load.iloc[
                            0, 3
                        ]  # Stage V: IWP/IWA-v/c-3 class (vessels with P <300 kW: assumed to be weight class L1)
                    else:
                        self.C_partial_load_NOX = self.C_partial_load.iloc[
                            0, 4
                        ]  # Stage V:IWP/IWA-v/c-4 class (vessels with P >300 kw: assumed to be weight class L2-L3)

            # If the partial engine load is greater than 5%:
            # It is determined inbetween which two percentages in the table the partial engine load lies
            # The correction factor is determined by means of linear interpolation

            elif self.C_partial_load.iloc[i, 0] < self.P_partial <= self.C_partial_load.iloc[i + 1, 0]:
                self.C_partial_load_CO2 = (
                    (self.P_partial - self.C_partial_load.iloc[i, 0])
                    * (self.C_partial_load.iloc[i + 1, 5] - self.C_partial_load.iloc[i, 5])
                ) / (self.C_partial_load.iloc[i + 1, 0] - self.C_partial_load.iloc[i, 0]) + self.C_partial_load.iloc[i, 5]
                self.C_partial_load_PM10 = (
                    (self.P_partial - self.C_partial_load.iloc[i, 0])
<<<<<<< HEAD
                    * (
                        self.C_partial_load.iloc[i + 1, 6]
                        - self.C_partial_load.iloc[i, 6]
                    )
                ) / (
                    self.C_partial_load.iloc[i + 1, 0] - self.C_partial_load.iloc[i, 0]
                ) + self.C_partial_load.iloc[
                    i, 6
                ]
                self.C_partial_load_fuel_ICE = (
                    self.C_partial_load_CO2
                )  # CO2 emission is generated from fuel consumption, so these two
                # correction factors are equal
                self.C_partial_load_PEMFC = (
                    (self.P_partial - self.C_partial_load.iloc[i, 0])
                    * (
                        self.C_partial_load.iloc[i + 1, 7]
                        - self.C_partial_load.iloc[i, 7]
                    )
                ) / (
                    self.C_partial_load.iloc[i + 1, 0] - self.C_partial_load.iloc[i, 0]
                ) + self.C_partial_load.iloc[
                    i, 7
                ]
                self.C_partial_load_SOFC = (
                    (self.P_partial - self.C_partial_load.iloc[i, 0])
                    * (
                        self.C_partial_load.iloc[i + 1, 8]
                        - self.C_partial_load.iloc[i, 8]
                    )
                ) / (
                    self.C_partial_load.iloc[i + 1, 0] - self.C_partial_load.iloc[i, 0]
                ) + self.C_partial_load.iloc[
                    i, 8
                ]
                if self.C_year < 2008:
                    self.C_partial_load_NOX = (
                        (self.P_partial - self.C_partial_load.iloc[i, 0])
                        * (
                            self.C_partial_load.iloc[i + 1, 1]
                            - self.C_partial_load.iloc[i, 1]
                        )
                    ) / (
                        self.C_partial_load.iloc[i + 1, 0]
                        - self.C_partial_load.iloc[i, 0]
                    ) + self.C_partial_load.iloc[
                        i, 1
                    ]
=======
                    * (self.C_partial_load.iloc[i + 1, 6] - self.C_partial_load.iloc[i, 6])
                ) / (self.C_partial_load.iloc[i + 1, 0] - self.C_partial_load.iloc[i, 0]) + self.C_partial_load.iloc[i, 6]
                self.C_partial_load_fuel = self.C_partial_load_CO2  # CO2 emission is generated from fuel consumption, so these two
                # correction factors are equal

                if self.C_year < 2008:
                    self.C_partial_load_NOX = (
                        (self.P_partial - self.C_partial_load.iloc[i, 0])
                        * (self.C_partial_load.iloc[i + 1, 1] - self.C_partial_load.iloc[i, 1])
                    ) / (self.C_partial_load.iloc[i + 1, 0] - self.C_partial_load.iloc[i, 0]) + self.C_partial_load.iloc[i, 1]
>>>>>>> aaab1b12
                if 2008 <= self.C_year <= 2019:
                    self.C_partial_load_NOX = (
                        (self.P_partial - self.C_partial_load.iloc[i, 0])
                        * (self.C_partial_load.iloc[i + 1, 2] - self.C_partial_load.iloc[i, 2])
                    ) / (self.C_partial_load.iloc[i + 1, 0] - self.C_partial_load.iloc[i, 0]) + self.C_partial_load.iloc[i, 2]
                if self.C_year > 2019:
                    if self.L_w == 1:
                        self.C_partial_load_NOX = (
                            (self.P_partial - self.C_partial_load.iloc[i, 0])
                            * (self.C_partial_load.iloc[i + 1, 3] - self.C_partial_load.iloc[i, 3])
                        ) / (self.C_partial_load.iloc[i + 1, 0] - self.C_partial_load.iloc[i, 0]) + self.C_partial_load.iloc[i, 3]
                    else:
                        self.C_partial_load_NOX = (
                            (self.P_partial - self.C_partial_load.iloc[i, 0])
                            * (self.C_partial_load.iloc[i + 1, 4] - self.C_partial_load.iloc[i, 4])
                        ) / (self.C_partial_load.iloc[i + 1, 0] - self.C_partial_load.iloc[i, 0]) + self.C_partial_load.iloc[i, 4]

            # If the partial engine load is => 100%, the correction factors corresponding to P_partial = 100% are assigned.
            elif self.P_partial >= self.C_partial_load.iloc[19, 0]:
                self.C_partial_load_CO2 = self.C_partial_load.iloc[19, 5]
                self.C_partial_load_PM10 = self.C_partial_load.iloc[19, 6]
<<<<<<< HEAD
                self.C_partial_load_fuel_ICE = (
                    self.C_partial_load_CO2
                )  # CO2 emission is generated from fuel consumption, so these two
=======
                self.C_partial_load_fuel = self.C_partial_load_CO2  # CO2 emission is generated from fuel consumption, so these two
>>>>>>> aaab1b12
                # correction factors are equal
                self.C_partial_load_PEMFC = self.C_partial_load.iloc[19, 7]
                self.C_partial_load_SOFC = self.C_partial_load.iloc[19, 8]
                # The NOX correction factors are dependend on the construction year of the engine and the weight class
                if self.C_year < 2008:
                    self.C_partial_load_NOX = self.C_partial_load.iloc[19, 1]  # <= CCR-1 class
                if 2008 <= self.C_year <= 2019:
                    self.C_partial_load_NOX = self.C_partial_load.iloc[19, 2]  # CCR-2 / Stage IIIa
                if self.C_year > 2019:
                    if self.L_w == 1:  #
                        self.C_partial_load_NOX = self.C_partial_load.iloc[
                            19, 3
                        ]  # Stage V: IWP/IWA-v/c-3 class (vessels with P <300 kW: assumed to be weight class L1)
                    else:
                        self.C_partial_load_NOX = self.C_partial_load.iloc[
                            19, 4
                        ]  # Stage V:IWP/IWA-v/c-4 class (vessels with P >300 kw: assumed to be weight class L2-L3)

<<<<<<< HEAD
        logger.debug(
            f"Partial engine load correction factor of CO2 is {self.C_partial_load_CO2}"
        )
        logger.debug(
            f"Partial engine load correction factor of PM10 is {self.C_partial_load_PM10}"
        )
        logger.debug(
            f"Partial engine load correction factor of NOX is {self.C_partial_load_NOX}"
        )
        logger.debug(
            f"Partial engine load correction factor of diesel fuel consumption in ICE is {self.C_partial_load_fuel_ICE}"
        )
        logger.debug(
            f"Partial engine load correction factor of fuel consumption in PEMFC is {self.C_partial_load_PEMFC}"
        )
        logger.debug(
            f"Partial engine load correction factor of fuel consumption in SOFC is {self.C_partial_load_SOFC}"
        )
        logger.debug(
            f"Partial engine load correction factor of energy consumption in battery is {self.C_partial_load_battery}"
        )
=======
        logger.debug(f"Partial engine load correction factor of CO2 is {self.C_partial_load_CO2}")
        logger.debug(f"Partial engine load correction factor of PM10 is {self.C_partial_load_PM10}")
        logger.debug(f"Partial engine load correction factor of NOX is {self.C_partial_load_NOX}")
        logger.debug(f"Partial engine load correction factor of diesel fuel consumption is {self.C_partial_load_fuel}")
>>>>>>> aaab1b12

    def calculate_emission_factors_total(self, v, h_0):
        """Total emission factors:

        - The total emission factors can be computed by multiplying the general emission factor by the correction factor
        """

        self.emission_factors_general()  # You need the values of the general emission factors of CO2, PM10, NOX
<<<<<<< HEAD
        self.correction_factors(
            v=v, h_0=h_0
        )  # You need the correction factors of CO2, PM10, NOX
=======
        self.correction_factors(v=v)  # You need the correction factors of CO2, PM10, NOX
>>>>>>> aaab1b12

        # The total emission factor is calculated by multiplying the general emission factor (EF_CO2 / EF_PM10 / EF_NOX)
        # By the correction factor (C_partial_load_CO2 / C_partial_load_PM10 / C_partial_load_NOX)

        self.total_factor_CO2 = self.EF_CO2 * self.C_partial_load_CO2
        self.total_factor_PM10 = self.EF_PM10 * self.C_partial_load_PM10
        self.total_factor_NOX = self.EF_NOX * self.C_partial_load_NOX

        logger.debug(f"The total emission factor of CO2 is {self.total_factor_CO2} g/kWh")
        logger.debug(f"The total emission factor of PM10 is {self.total_factor_PM10} g/kWh")
        logger.debug(f"The total emission factor CO2 is {self.total_factor_NOX} g/kWh")
<<<<<<< HEAD

    def calculate_SFC_final(self, v, h_0):
        """The final SFC is computed by multiplying the general SFC by the partial engine load correction factor.

        The calculation of final SFC below includes
        - the final SFC of LH2, eLNG, eMethanol, eNH3 in mass and volume while using Fuel Cell Engine (PEMFC, SOFC)
        - the final SFC of eLNG, eMethanol, eNH3 in mass and volume while using Internal Combustion Engine
        - the final SFC of diesel in mass and volume while using Internal Combustion Engine
        - the final SFC of battery in mass and volume while use battery-electric power system
        """

        self.SFC_general()  # You need the values of the general SFC
        self.correction_factors(v=v, h_0=h_0)  # You need the correction factors of SFC

        # final SFC of fuel cell in mass   [g/kWh]
        self.final_SFC_LH2_mass_PEMFC = (
            self.SFC_LH2_FuelCell_mass * self.C_partial_load_PEMFC
        )
        self.final_SFC_LH2_mass_SOFC = (
            self.SFC_LH2_FuelCell_mass * self.C_partial_load_SOFC
        )
        self.final_SFC_eLNG_mass_PEMFC = (
            self.SFC_eLNG_FuelCell_mass * self.C_partial_load_PEMFC
        )
        self.final_SFC_eLNG_mass_SOFC = (
            self.SFC_eLNG_FuelCell_mass * self.C_partial_load_SOFC
        )
        self.final_SFC_eMethanol_mass_PEMFC = (
            self.SFC_eMethanol_FuelCell_mass * self.C_partial_load_PEMFC
        )
        self.final_SFC_eMethanol_mass_SOFC = (
            self.SFC_eMethanol_FuelCell_mass * self.C_partial_load_SOFC
        )
        self.final_SFC_eNH3_mass_PEMFC = (
            self.SFC_eNH3_FuelCell_mass * self.C_partial_load_PEMFC
        )
        self.final_SFC_eNH3_mass_SOFC = (
            self.SFC_eNH3_FuelCell_mass * self.C_partial_load_SOFC
        )
=======
        logger.debug(f"The total fuel use factor for diesel is {self.total_factor_FU} g/kWh")
>>>>>>> aaab1b12

        # final SFC of fuel cell in vol  [m3/kWh]
        self.final_SFC_LH2_vol_PEMFC = (
            self.SFC_LH2_FuelCell_vol * self.C_partial_load_PEMFC
        )
        self.final_SFC_LH2_vol_SOFC = (
            self.SFC_LH2_FuelCell_vol * self.C_partial_load_SOFC
        )
        self.final_SFC_eLNG_vol_PEMFC = (
            self.SFC_eLNG_FuelCell_vol * self.C_partial_load_PEMFC
        )
        self.final_SFC_eLNG_vol_SOFC = (
            self.SFC_eLNG_FuelCell_vol * self.C_partial_load_SOFC
        )
        self.final_SFC_eMethanol_vol_PEMFC = (
            self.SFC_eMethanol_FuelCell_vol * self.C_partial_load_PEMFC
        )
        self.final_SFC_eMethanol_vol_SOFC = (
            self.SFC_eMethanol_FuelCell_vol * self.C_partial_load_SOFC
        )
        self.final_SFC_eNH3_vol_PEMFC = (
            self.SFC_eNH3_FuelCell_vol * self.C_partial_load_PEMFC
        )
        self.final_SFC_eNH3_vol_SOFC = (
            self.SFC_eNH3_FuelCell_vol * self.C_partial_load_SOFC
        )

        # final SFC of ICE in mass [g/kWh]
        self.final_SFC_diesel_C_year_ICE_mass = (
            self.SFC_diesel_C_year * self.C_partial_load_fuel_ICE
        )
        self.final_SFC_diesel_ICE_mass = (
            self.SFC_diesel_ICE_mass * self.C_partial_load_fuel_ICE
        )
        self.final_SFC_eLNG_ICE_mass = (
            self.SFC_eLNG_ICE_mass * self.C_partial_load_fuel_ICE
        )
        self.final_SFC_eMethanol_ICE_mass = (
            self.SFC_eMethanol_ICE_mass * self.C_partial_load_fuel_ICE
        )
        self.final_SFC_eNH3_ICE_mass = (
            self.SFC_eNH3_ICE_mass * self.C_partial_load_fuel_ICE
        )

        # final SFC of ICE in vol  [m3/kWh]
        self.final_SFC_diesel_ICE_vol = (
            self.SFC_diesel_ICE_vol * self.C_partial_load_fuel_ICE
        )
        self.final_SFC_eLNG_ICE_vol = (
            self.SFC_eLNG_ICE_vol * self.C_partial_load_fuel_ICE
        )
        self.final_SFC_eMethanol_ICE_vol = (
            self.SFC_eMethanol_ICE_vol * self.C_partial_load_fuel_ICE
        )
        self.final_SFC_eNH3_ICE_vol = (
            self.SFC_eNH3_ICE_vol * self.C_partial_load_fuel_ICE
        )

        # final SFC of battery in mass and vol
        self.final_SFC_Li_NMC_Battery_mass = (
            self.SFC_Li_NMC_Battery_mass * self.C_partial_load_battery
        )  # g/kWh
        self.final_SFC_Li_NMC_Battery_vol = (
            self.SFC_Li_NMC_Battery_vol * self.C_partial_load_battery
        )  # m3/kWh
        self.final_SFC_Battery2000kWh = (
            self.SFC_ZES_battery2000kWh * self.C_partial_load_battery
        )  # kWh

    def calculate_diesel_use_g_m(self, v):
        """Total diesel fuel use in g/m:

        - The total fuel use in g/m can be computed by total fuel use in g (P_tot * delt_t * self.total_factor_) diveded by the sailing distance (v * delt_t)
        """
        self.diesel_use_g_m = (
            self.P_given * self.final_SFC_diesel_ICE_mass / v
        ) / 3600  # without considering C_year
        self.diesel_use_g_m_C_year = (
            self.P_given * self.final_SFC_diesel_C_year_ICE_mass / v
        ) / 3600  # considering C_year

        return self.diesel_use_g_m, self.diesel_use_g_m_C_year

    def calculate_diesel_use_g_s(self):
        """Total diesel fuel use in g/s:

        - The total fuel use in g/s can be computed by total emission in g (P_tot * delt_t * self.total_factor_) diveded by the sailing duration (delt_t)
        """
        self.diesel_use_g_s = (
            self.P_given * self.final_SFC_diesel_ICE_mass / 3600
        )  # without considering C_year
        self.diesel_use_g_s_C_year = (
            self.P_given * self.final_SFC_diesel_C_year_ICE_mass / 3600
        )  # considering C_year

        return self.diesel_use_g_s, self.diesel_use_g_s_C_year

    # TO DO: Add functions here to calculate renewable energy source use rate in g/m, g/s

    def calculate_emission_rates_g_m(self, v):
        """CO2, PM10, NOX emission rates in g/m:

        - The CO2, PM10, NOX emission rates in g/m can be computed by total fuel use in g (P_tot * delt_t * self.total_factor_) diveded by the sailing distance (v * delt_t)
        """
        self.emission_g_m_CO2 = self.P_given * self.total_factor_CO2 / v / 3600
        self.emission_g_m_PM10 = self.P_given * self.total_factor_PM10 / v / 3600
        self.emission_g_m_NOX = self.P_given * self.total_factor_NOX / v / 3600

        return self.emission_g_m_CO2, self.emission_g_m_PM10, self.emission_g_m_NOX

    def calculate_emission_rates_g_s(self):
        """CO2, PM10, NOX emission rates in g/s:

        - The CO2, PM10, NOX emission rates in g/s can be computed by total fuel use in g (P_tot * delt_t * self.total_factor_) diveded by the sailing duration (delt_t)
        """
        self.emission_g_s_CO2 = self.P_given * self.total_factor_CO2 / 3600
        self.emission_g_s_PM10 = self.P_given * self.total_factor_PM10 / 3600
        self.emission_g_s_NOX = self.P_given * self.total_factor_NOX / 3600

        return self.emission_g_s_CO2, self.emission_g_s_PM10, self.emission_g_s_NOX

<<<<<<< HEAD

class EnergyCalculation:
    """Add information on energy use and effects on energy use."""

    # to do: add other alternatives from Marin's table to have completed renewable energy sources
    # to do: add renewable fuel cost from Marin's table, add fuel cell / other engine cost, power plan cost to calculate the cost of ship refit or new ships.

    def __init__(self, FG, vessel, *args, **kwargs):
        super().__init__(*args, **kwargs)

        """Initialization"""
        self.FG = FG
        self.vessel = vessel

        self.energy_use = {
            "time_start": [],
            "time_stop": [],
            "edge_start": [],
            "edge_stop": [],
            "P_tot": [],
            "P_given": [],
            "P_installed": [],
            "total_energy": [],
            "total_diesel_consumption_C_year_ICE_mass": [],
            "total_diesel_consumption_ICE_mass": [],
            "total_diesel_consumption_ICE_vol": [],
            "total_LH2_consumption_PEMFC_mass": [],
            "total_LH2_consumption_SOFC_mass": [],
            "total_LH2_consumption_PEMFC_vol": [],
            "total_LH2_consumption_SOFC_vol": [],
            "total_eLNG_consumption_PEMFC_mass": [],
            "total_eLNG_consumption_SOFC_mass": [],
            "total_eLNG_consumption_PEMFC_vol": [],
            "total_eLNG_consumption_SOFC_vol": [],
            "total_eLNG_consumption_ICE_mass": [],
            "total_eLNG_consumption_ICE_vol": [],
            "total_eMethanol_consumption_PEMFC_mass": [],
            "total_eMethanol_consumption_SOFC_mass": [],
            "total_eMethanol_consumption_PEMFC_vol": [],
            "total_eMethanol_consumption_SOFC_vol": [],
            "total_eMethanol_consumption_ICE_mass": [],
            "total_eMethanol_consumption_ICE_vol": [],
            "total_eNH3_consumption_PEMFC_mass": [],
            "total_eNH3_consumption_SOFC_mass": [],
            "total_eNH3_consumption_PEMFC_vol": [],
            "total_eNH3_consumption_SOFC_vol": [],
            "total_eNH3_consumption_ICE_mass": [],
            "total_eNH3_consumption_ICE_vol": [],
            "total_Li_NMC_Battery_mass": [],
            "total_Li_NMC_Battery_vol": [],
            "total_Battery2000kWh_consumption_num": [],
            "total_emission_CO2": [],
            "total_emission_PM10": [],
            "total_emission_NOX": [],
            "stationary": [],
            "water depth": [],
            "distance": [],
            "delta_t": [],
        }

        self.co2_footprint = {"total_footprint": 0, "stationary": 0}
        self.mki_footprint = {"total_footprint": 0, "stationary": 0}

    def calculate_energy_consumption(self):
        """Calculation of energy consumption based on total time in system and properties"""

        def calculate_distance(geom_start, geom_stop):
            """method to calculate the distance in meters between two geometries"""

            wgs84 = pyproj.Geod(ellps="WGS84")

            # distance between two points
            return float(
                wgs84.inv(geom_start.x, geom_start.y, geom_stop.x, geom_stop.y)[2]
            )

        def calculate_depth(geom_start, geom_stop):
            """method to calculate the depth of the waterway in meters between two geometries"""

            depth = 0

            # The node on the graph of vaarweginformatie.nl closest to geom_start and geom_stop

            node_start = find_closest_node(self.FG, geom_start)[0]
            node_stop = find_closest_node(self.FG, geom_stop)[0]

            # Read from the FG data from vaarweginformatie.nl the General depth of each edge
            try:  # if node_start != node_stop:
                depth = self.FG.get_edge_data(node_start, node_stop)["Info"][
                    "GeneralDepth"
                ]
            except:
                depth = (
                    np.nan
                )  # When there is no data of the depth available of this edge, it gives a message

            h_0 = depth

            # depth of waterway between two points
            return h_0

        # log messages that are related to locking
        # todo: check if this still works with Floors new locking module
        stationary_phase_indicator = [
            "Waiting to enter waiting area stop",
            "Waiting in waiting area stop",
            "Waiting in line-up area stop",
            "Passing lock stop",
        ]

        # extract relevant elements from the vessel log
        times = self.vessel.log["Timestamp"]
        messages = self.vessel.log["Message"]
        geometries = self.vessel.log["Geometry"]

        # now walk past each logged event (each 'time interval' in the log corresponds to an event)
        for i in range(len(times) - 1):
            # determine the time associated with the logged event (how long did it last)
            delta_t = (times[i + 1] - times[i]).total_seconds()

            if delta_t != 0:
                # append time information to the variables for the dataframe
                self.energy_use["time_start"].append(times[i])
                self.energy_use["time_stop"].append(times[i + 1])

                # append geometry information to the variables for the dataframe
                self.energy_use["edge_start"].append(geometries[i])
                self.energy_use["edge_stop"].append(geometries[i + 1])

                # calculate the distance travelled and the associated velocity
                distance = calculate_distance(geometries[i], geometries[i + 1])
                v = distance / delta_t
                self.energy_use["distance"].append(distance)

                # calculate the delta t
                self.energy_use["delta_t"].append(delta_t)

                # calculate the water depth
                h_0 = calculate_depth(geometries[i], geometries[i + 1])

                # printstatements to check the output (can be removed later)
                logger.debug("delta_t: {:.4f} s".format(delta_t))
                logger.debug("distance: {:.4f} m".format(distance))
                logger.debug("velocity: {:.4f} m/s".format(v))

                # we use the calculated velocity to determine the resistance and power required
                # we can switch between the 'original water depth' and 'water depth considering ship squatting' for energy calculation, by using the function "calculate_h_squat (h_squat is set as Yes/No)" in the core.py
                h_0 = self.vessel.calculate_h_squat(v, h_0)
                print(h_0)
                self.vessel.calculate_total_resistance(v, h_0)
                self.vessel.calculate_total_power_required(v=v, h_0=h_0)

                self.vessel.calculate_emission_factors_total(v=v, h_0=h_0)
                self.vessel.calculate_SFC_final(v=v, h_0=h_0)

                if (
                    messages[i + 1] in stationary_phase_indicator
                ):  # if we are in a stationary stage only log P_hotel
                    # Energy consumed per time step delta_t in the stationary stage
                    energy_delta = self.vessel.P_hotel * delta_t / 3600  # kJ/3600 = kWh

                    # Emissions CO2, PM10 and NOX, in gram - emitted in the stationary stage per time step delta_t,
                    # consuming 'energy_delta' kWh
                    P_hotel_delta = self.vessel.P_hotel  # in kW
                    P_installed_delta = self.vessel.P_installed  # in kW


                else:  # otherwise log P_tot
                    # Energy consumed per time step delta_t in the propulsion stage
                    energy_delta = (
                        self.vessel.P_given * delta_t / 3600
                    )  # kJ/3600 = kWh, when P_tot >= P_installed, P_given = P_installed; when P_tot < P_installed, P_given = P_tot

                    # Emissions CO2, PM10 and NOX, in gram - emitted in the propulsion stage per time step delta_t,
                    # consuming 'energy_delta' kWh
                    P_tot_delta = (
                        self.vessel.P_tot
                    )  # in kW, required power, may exceed installed engine power
                    P_given_delta = self.vessel.P_given  # in kW, actual given power
                    P_installed_delta = self.vessel.P_installed  # in kW
                    emission_delta_CO2 = (
                        self.vessel.total_factor_CO2 * energy_delta
                    )  # Energy consumed per time step delta_t in the                                                                                              #stationary phase # in g
                    emission_delta_PM10 = (
                        self.vessel.total_factor_PM10 * energy_delta
                    )  # in g
                    emission_delta_NOX = (
                        self.vessel.total_factor_NOX * energy_delta
                    )  # in g
                    # To do: we need to rename the factor name for fuels, not starting with "emission" , consider seperating it from emission factors
                    delta_diesel_C_year = (
                        self.vessel.final_SFC_diesel_C_year_ICE_mass * energy_delta
                    )  # in g
                    delta_diesel_ICE_mass = (
                        self.vessel.final_SFC_diesel_ICE_mass * energy_delta
                    )  # in g
                    delta_diesel_ICE_vol = (
                        self.vessel.final_SFC_diesel_ICE_vol * energy_delta
                    )  # in m3

                    delta_LH2_PEMFC_mass = (
                        self.vessel.final_SFC_LH2_mass_PEMFC * energy_delta
                    )  # in g
                    delta_LH2_SOFC_mass = (
                        self.vessel.final_SFC_LH2_mass_SOFC * energy_delta
                    )  # in g
                    delta_LH2_PEMFC_vol = (
                        self.vessel.final_SFC_LH2_vol_PEMFC * energy_delta
                    )  # in m3
                    delta_LH2_SOFC_vol = (
                        self.vessel.final_SFC_LH2_vol_SOFC * energy_delta
                    )  # in m3

                    delta_eLNG_PEMFC_mass = (
                        self.vessel.final_SFC_eLNG_mass_PEMFC * energy_delta
                    )  # in g
                    delta_eLNG_SOFC_mass = (
                        self.vessel.final_SFC_eLNG_mass_SOFC * energy_delta
                    )  # in g
                    delta_eLNG_PEMFC_vol = (
                        self.vessel.final_SFC_eLNG_vol_PEMFC * energy_delta
                    )  # in m3
                    delta_eLNG_SOFC_vol = (
                        self.vessel.final_SFC_eLNG_vol_SOFC * energy_delta
                    )  # in m3
                    delta_eLNG_ICE_mass = (
                        self.vessel.final_SFC_eLNG_ICE_mass * energy_delta
                    )  # in g
                    delta_eLNG_ICE_vol = (
                        self.vessel.final_SFC_eLNG_ICE_vol * energy_delta
                    )  # in m3

                    delta_eMethanol_PEMFC_mass = (
                        self.vessel.final_SFC_eMethanol_mass_PEMFC * energy_delta
                    )  # in g
                    delta_eMethanol_SOFC_mass = (
                        self.vessel.final_SFC_eMethanol_mass_SOFC * energy_delta
                    )  # in g
                    delta_eMethanol_PEMFC_vol = (
                        self.vessel.final_SFC_eMethanol_vol_PEMFC * energy_delta
                    )  # in m3
                    delta_eMethanol_SOFC_vol = (
                        self.vessel.final_SFC_eMethanol_vol_SOFC * energy_delta
                    )  # in m3
                    delta_eMethanol_ICE_mass = (
                        self.vessel.final_SFC_eMethanol_ICE_mass * energy_delta
                    )  # in g
                    delta_eMethanol_ICE_vol = (
                        self.vessel.final_SFC_eMethanol_ICE_vol * energy_delta
                    )  # in m3

                    delta_eNH3_PEMFC_mass = (
                        self.vessel.final_SFC_eNH3_mass_PEMFC * energy_delta
                    )  # in g
                    delta_eNH3_SOFC_mass = (
                        self.vessel.final_SFC_eNH3_mass_SOFC * energy_delta
                    )  # in g
                    delta_eNH3_PEMFC_vol = (
                        self.vessel.final_SFC_eNH3_vol_PEMFC * energy_delta
                    )  # in m3
                    delta_eNH3_SOFC_vol = (
                        self.vessel.final_SFC_eNH3_vol_SOFC * energy_delta
                    )  # in m3
                    delta_eNH3_ICE_mass = (
                        self.vessel.final_SFC_eNH3_ICE_mass * energy_delta
                    )  # in g
                    delta_eNH3_ICE_vol = (
                        self.vessel.final_SFC_eNH3_ICE_vol * energy_delta
                    )  # in m3

                    delta_Li_NMC_Battery_mass = (
                        self.vessel.final_SFC_Li_NMC_Battery_mass * energy_delta
                    )  # in g
                    delta_Li_NMC_Battery_vol = (
                        self.vessel.final_SFC_Li_NMC_Battery_vol * energy_delta
                    )  # in m3
                    delta_Battery2000kWh = (
                        self.vessel.final_SFC_Battery2000kWh * energy_delta
                    )  # in ZESpack number

                    self.energy_use["P_tot"].append(P_tot_delta)
                    self.energy_use["P_given"].append(P_given_delta)
                    self.energy_use["P_installed"].append(P_installed_delta)
                    self.energy_use["total_energy"].append(energy_delta)
                    self.energy_use["stationary"].append(energy_delta)
                    self.energy_use["total_emission_CO2"].append(emission_delta_CO2)
                    self.energy_use["total_emission_PM10"].append(emission_delta_PM10)
                    self.energy_use["total_emission_NOX"].append(emission_delta_NOX)
                    self.energy_use["total_diesel_consumption_C_year_ICE_mass"].append(
                        delta_diesel_C_year
                    )
                    self.energy_use["total_diesel_consumption_ICE_mass"].append(
                        delta_diesel_ICE_mass
                    )
                    self.energy_use["total_diesel_consumption_ICE_vol"].append(
                        delta_diesel_ICE_vol
                    )
                    self.energy_use["total_LH2_consumption_PEMFC_mass"].append(
                        delta_LH2_PEMFC_mass
                    )
                    self.energy_use["total_LH2_consumption_SOFC_mass"].append(
                        delta_LH2_SOFC_mass
                    )
                    self.energy_use["total_LH2_consumption_PEMFC_vol"].append(
                        delta_LH2_PEMFC_vol
                    )
                    self.energy_use["total_LH2_consumption_SOFC_vol"].append(
                        delta_LH2_SOFC_vol
                    )
                    self.energy_use["total_eLNG_consumption_PEMFC_mass"].append(
                        delta_eLNG_PEMFC_mass
                    )
                    self.energy_use["total_eLNG_consumption_SOFC_mass"].append(
                        delta_eLNG_SOFC_mass
                    )
                    self.energy_use["total_eLNG_consumption_PEMFC_vol"].append(
                        delta_eLNG_PEMFC_vol
                    )
                    self.energy_use["total_eLNG_consumption_SOFC_vol"].append(
                        delta_eLNG_SOFC_vol
                    )
                    self.energy_use["total_eLNG_consumption_ICE_mass"].append(
                        delta_eLNG_ICE_mass
                    )
                    self.energy_use["total_eLNG_consumption_ICE_vol"].append(
                        delta_eLNG_ICE_vol
                    )
                    self.energy_use["total_eMethanol_consumption_PEMFC_mass"].append(
                        delta_eMethanol_PEMFC_mass
                    )
                    self.energy_use["total_eMethanol_consumption_SOFC_mass"].append(
                        delta_eMethanol_SOFC_mass
                    )
                    self.energy_use["total_eMethanol_consumption_PEMFC_vol"].append(
                        delta_eMethanol_PEMFC_vol
                    )
                    self.energy_use["total_eMethanol_consumption_SOFC_vol"].append(
                        delta_eMethanol_SOFC_vol
                    )
                    self.energy_use["total_eMethanol_consumption_ICE_mass"].append(
                        delta_eMethanol_ICE_mass
                    )
                    self.energy_use["total_eMethanol_consumption_ICE_vol"].append(
                        delta_eMethanol_ICE_vol
                    )
                    self.energy_use["total_eNH3_consumption_PEMFC_mass"].append(
                        delta_eNH3_PEMFC_mass
                    )
                    self.energy_use["total_eNH3_consumption_SOFC_mass"].append(
                        delta_eNH3_SOFC_mass
                    )
                    self.energy_use["total_eNH3_consumption_PEMFC_vol"].append(
                        delta_eNH3_PEMFC_vol
                    )
                    self.energy_use["total_eNH3_consumption_SOFC_vol"].append(
                        delta_eNH3_SOFC_vol
                    )
                    self.energy_use["total_eNH3_consumption_ICE_mass"].append(
                        delta_eNH3_ICE_mass
                    )
                    self.energy_use["total_eNH3_consumption_ICE_vol"].append(
                        delta_eNH3_ICE_vol
                    )
                    self.energy_use["total_Li_NMC_Battery_mass"].append(
                        delta_Li_NMC_Battery_mass
                    )
                    self.energy_use["total_Li_NMC_Battery_vol"].append(
                        delta_Li_NMC_Battery_vol
                    )
                    self.energy_use["total_Battery2000kWh_consumption_num"].append(
                        delta_Battery2000kWh
                    )

                    self.energy_use["water depth"].append(h_0)
                    # self.energy_use["water depth info from vaarweginformatie.nl"].append(depth)

        # TODO: er moet hier een heel aantal dingen beter worden ingevuld
        # - de kruissnelheid is nu nog per default 1 m/s (zie de Movable mixin). Eigenlijk moet in de
        #   vessel database ook nog een speed_loaded en een speed_unloaded worden toegevoegd.
        # - er zou nog eens goed gekeken moeten worden wat er gedaan kan worden rond kustwerken
        # - en er is nog iets mis met de snelheid rond een sluis

        # - add HasCurrent Class or def

    def plot(self):

        import folium

        df = pd.DataFrame.from_dict(self.energy_use)

        m = folium.Map(location=[51.7, 4.4], zoom_start=12)

        line = []
        for index, row in df.iterrows():
            line.append((row["edge_start"].y, row["edge_start"].x))

        folium.PolyLine(line, weight=4).add_to(m)

        return m
=======
    def calculate_max_sinkage(self, v, h_0):
        """Calculate the maximum sinkage of a moving ship

        the calculation equation is described in Barrass, B. & Derrett, R.'s book (2006), Ship Stability for Masters and Mates,
        chapter 42. https://doi.org/10.1016/B978-0-08-097093-6.00042-6

        some explanation for the variables in the equation:
        - h_0: water depth
        - v: ship velocity relative to the water
        - 150: Here we use the standard width 150 m as the waterway width

        """

        max_sinkage = (self.C_B * ((self.B * self._T) / (150 * h_0)) ** 0.81) * ((v * 1.94) ** 2.08) / 20

        return max_sinkage

    def calculate_h_squat(self, v, h_0):

        if self.h_squat:
            h_squat = h_0 - self.calculate_max_sinkage(v, h_0)

        else:
            h_squat = h_0

        return h_squat
>>>>>>> aaab1b12
<|MERGE_RESOLUTION|>--- conflicted
+++ resolved
@@ -176,13 +176,7 @@
 
         # compute difference between power setting by captain and power needed for velocity
         diff = vessel.P_tot_given - vessel.P_tot
-<<<<<<< HEAD
-        logger.debug(
-            f"optimizing for v: {v}, P_tot_given: {vessel.P_tot_given}, P_tot {vessel.P_tot}, P_given {P_given}"
-        )
-=======
         logger.debug(f"optimizing for v: {v}, P_tot_given: {vessel.P_tot_given}, P_tot {vessel.P_tot}, P_given {P_given}")
->>>>>>> aaab1b12
         return diff**2
 
     # fill in some of the parameters that we already know
@@ -197,203 +191,6 @@
     return fit.x
 
 
-<<<<<<< HEAD
-=======
-class EnergyCalculation:
-    """Add information on energy use and effects on energy use."""
-
-    def __init__(self, FG, vessel, *args, **kwargs):
-        super().__init__(*args, **kwargs)
-
-        """Initialization"""
-        self.FG = FG
-        self.vessel = vessel
-
-        self.energy_use = {
-            "time_start": [],
-            "time_stop": [],
-            "edge_start": [],
-            "edge_stop": [],
-            "P_tot": [],
-            "P_installed": [],
-            "total_energy": [],
-            "total_fuel_consumption": [],
-            "total_emission_CO2": [],
-            "total_emission_PM10": [],
-            "total_emission_NOX": [],
-            "stationary": [],
-            "water depth": [],
-            "distance": [],
-            "delta_t": [],
-        }
-
-        self.co2_footprint = {"total_footprint": 0, "stationary": 0}
-        self.mki_footprint = {"total_footprint": 0, "stationary": 0}
-
-    def calculate_energy_consumption(self):
-        """Calculation of energy consumption based on total time in system and properties"""
-
-        def calculate_distance(geom_start, geom_stop):
-            """method to calculate the distance in meters between two geometries"""
-
-            wgs84 = pyproj.Geod(ellps="WGS84")
-
-            # distance between two points
-            return float(wgs84.inv(geom_start.x, geom_start.y, geom_stop.x, geom_stop.y)[2])
-
-        def calculate_depth(geom_start, geom_stop):
-            """method to calculate the depth of the waterway in meters between two geometries"""
-
-            depth = 0
-
-            # The node on the graph of vaarweginformatie.nl closest to geom_start and geom_stop
-
-            node_start = find_closest_node(self.FG, geom_start)[0]
-            node_stop = find_closest_node(self.FG, geom_stop)[0]
-
-            # Read from the FG data from vaarweginformatie.nl the General depth of each edge
-            try:  # if node_start != node_stop:
-                depth = self.FG.get_edge_data(node_start, node_stop)["Info"]["GeneralDepth"]
-            except:
-                depth = np.nan  # When there is no data of the depth available of this edge, it gives a message
-
-            h_0 = depth
-
-            # depth of waterway between two points
-            return h_0
-
-        # log messages that are related to locking
-        # todo: check if this still works with Floors new locking module
-        stationary_phase_indicator = [
-            "Waiting to enter waiting area stop",
-            "Waiting in waiting area stop",
-            "Waiting in line-up area stop",
-            "Passing lock stop",
-        ]
-
-        # extract relevant elements from the vessel log
-        times = self.vessel.log["Timestamp"]
-        messages = self.vessel.log["Message"]
-        geometries = self.vessel.log["Geometry"]
-
-        # now walk past each logged event (each 'time interval' in the log corresponds to an event)
-        for i in range(len(times) - 1):
-            # determine the time associated with the logged event (how long did it last)
-            delta_t = (times[i + 1] - times[i]).total_seconds()
-
-            if delta_t != 0:
-                # append time information to the variables for the dataframe
-                self.energy_use["time_start"].append(times[i])
-                self.energy_use["time_stop"].append(times[i + 1])
-
-                # append geometry information to the variables for the dataframe
-                self.energy_use["edge_start"].append(geometries[i])
-                self.energy_use["edge_stop"].append(geometries[i + 1])
-
-                # calculate the distance travelled and the associated velocity
-                distance = calculate_distance(geometries[i], geometries[i + 1])
-                v = distance / delta_t
-                self.energy_use["distance"].append(distance)
-
-                # calculate the delta t
-                self.energy_use["delta_t"].append(delta_t)
-
-                # calculate the water depth
-                h_0 = calculate_depth(geometries[i], geometries[i + 1])
-
-                # printstatements to check the output (can be removed later)
-                logger.debug("delta_t: {:.4f} s".format(delta_t))
-                logger.debug("distance: {:.4f} m".format(distance))
-                logger.debug("velocity: {:.4f} m/s".format(v))
-
-                # we use the calculated velocity to determine the resistance and power required
-                # we can switch between the 'original water depth' and 'water depth considering ship squatting' for energy calculation, by using the function "calculate_h_squat (h_squat is set as Yes/No)" in the core.py
-                h_0 = self.vessel.calculate_h_squat(v, h_0)
-                self.vessel.calculate_total_resistance(v, h_0)
-                self.vessel.calculate_total_power_required(v=v)
-
-                self.vessel.calculate_emission_factors_total(v=v)
-
-                if messages[i + 1] in stationary_phase_indicator:  # if we are in a stationary stage only log P_hotel
-                    # Energy consumed per time step delta_t in the stationary stage
-                    energy_delta = self.vessel.P_hotel * delta_t / 3600  # kJ/3600 = kWh
-
-                    # Emissions CO2, PM10 and NOX, in gram - emitted in the stationary stage per time step delta_t,
-                    # consuming 'energy_delta' kWh
-                    P_hotel_delta = self.vessel.P_hotel  # in kW
-                    P_installed_delta = self.vessel.P_installed  # in kW
-                    emission_delta_CO2 = self.vessel.total_factor_CO2 * energy_delta  # in g
-                    emission_delta_PM10 = self.vessel.total_factor_PM10 * energy_delta  # in g
-                    emission_delta_NOX = self.vessel.total_factor_NOX * energy_delta  # in g
-                    emission_delta_fuel = self.vessel.total_factor_FU * energy_delta  # in g
-
-                    self.energy_use["P_tot"].append(P_hotel_delta)
-                    self.energy_use["P_installed"].append(P_installed_delta)
-                    self.energy_use["total_energy"].append(energy_delta)
-                    self.energy_use["stationary"].append(energy_delta)
-                    self.energy_use["total_emission_CO2"].append(emission_delta_CO2)
-                    self.energy_use["total_emission_PM10"].append(emission_delta_PM10)
-                    self.energy_use["total_emission_NOX"].append(emission_delta_NOX)
-                    self.energy_use["total_fuel_consumption"].append(emission_delta_fuel)
-
-                    if not np.isnan(h_0):
-                        self.energy_use["water depth"].append(h_0)
-                    else:
-                        self.energy_use["water depth"].append(self.energy_use["water depth"].iloc[i])
-
-                else:  # otherwise log P_tot
-                    # Energy consumed per time step delta_t in the propulsion stage
-                    energy_delta = self.vessel.P_tot * delta_t / 3600  # kJ/3600 = kWh
-
-                    # Emissions CO2, PM10 and NOX, in gram - emitted in the propulsion stage per time step delta_t,
-                    # consuming 'energy_delta' kWh
-                    P_tot_delta = self.vessel.P_tot  # in kW
-                    P_installed_delta = self.vessel.P_installed  # in kW
-                    emission_delta_CO2 = (
-                        self.vessel.total_factor_CO2 * energy_delta
-                    )  # Energy consumed per time step delta_t in the                                                                                              #stationary phase # in g
-                    emission_delta_PM10 = self.vessel.total_factor_PM10 * energy_delta  # in g
-                    emission_delta_NOX = self.vessel.total_factor_NOX * energy_delta  # in g
-                    emission_delta_fuel = self.vessel.total_factor_FU * energy_delta  # in g
-
-                    self.energy_use["P_tot"].append(P_tot_delta)
-                    self.energy_use["P_installed"].append(P_installed_delta)
-                    self.energy_use["total_energy"].append(energy_delta)
-                    self.energy_use["stationary"].append(0)
-                    self.energy_use["total_emission_CO2"].append(emission_delta_CO2)
-                    self.energy_use["total_emission_PM10"].append(emission_delta_PM10)
-                    self.energy_use["total_emission_NOX"].append(emission_delta_NOX)
-                    self.energy_use["total_fuel_consumption"].append(emission_delta_fuel)
-                    self.energy_use["water depth"].append(h_0)
-                    # self.energy_use["water depth info from vaarweginformatie.nl"].append(depth)
-
-        # TODO: er moet hier een heel aantal dingen beter worden ingevuld
-        # - de kruissnelheid is nu nog per default 1 m/s (zie de Movable mixin). Eigenlijk moet in de
-        #   vessel database ook nog een speed_loaded en een speed_unloaded worden toegevoegd.
-        # - er zou nog eens goed gekeken moeten worden wat er gedaan kan worden rond kustwerken
-        # - en er is nog iets mis met de snelheid rond een sluis
-
-        # - add HasCurrent Class or def
-        # - add HasSquat
-
-    def plot(self):
-
-        import folium
-
-        df = pd.DataFrame.from_dict(self.energy_use)
-
-        m = folium.Map(location=[51.7, 4.4], zoom_start=12)
-
-        line = []
-        for index, row in df.iterrows():
-            line.append((row["edge_start"].y, row["edge_start"].x))
-
-        folium.PolyLine(line, weight=4).add_to(m)
-
-        return m
-
-
->>>>>>> aaab1b12
 class ConsumesEnergy:
     """Mixin class: Something that consumes energy.
 
@@ -610,13 +407,7 @@
 
         # The total frictional resistance R_f [kN]:
         self.R_f = (self.C_f * 0.5 * self.rho * (v**2) * self.S) / 1000
-<<<<<<< HEAD
-        assert not isinstance(
-            self.R_f, complex
-        ), f"R_f should not be complex: {self.R_f}"
-=======
         assert not isinstance(self.R_f, complex), f"R_f should not be complex: {self.R_f}"
->>>>>>> aaab1b12
 
         return self.R_f
 
@@ -630,17 +421,9 @@
         self.c_14 = 1 + 0.0011 * self.c_stern
 
         # the form factor (1+k1) describes the viscous resistance
-<<<<<<< HEAD
-        self.one_k1 = 0.93 + 0.487 * self.c_14 * ((self.B / self.L) ** 1.068) * (
-            (self.T / self.L) ** 0.461
-        ) * ((self.L / self.L_R) ** 0.122) * (((self.L**3) / self.delta) ** 0.365) * (
-            (1 - self.C_P) ** (-0.604)
-        )
-=======
         self.one_k1 = 0.93 + 0.487 * self.c_14 * ((self.B / self.L) ** 1.068) * ((self.T / self.L) ** 0.461) * (
             (self.L / self.L_R) ** 0.122
         ) * (((self.L**3) / self.delta) ** 0.365) * ((1 - self.C_P) ** (-0.604))
->>>>>>> aaab1b12
         self.R_f_one_k1 = self.R_f * self.one_k1
         return self.R_f_one_k1
 
@@ -651,13 +434,7 @@
         - Appendages (like a rudder, shafts, skeg) result in additional frictional resistance"""
 
         # Frictional resistance resulting from wetted area of appendages: R_APP [kN]
-<<<<<<< HEAD
-        self.R_APP = (
-            0.5 * self.rho * (v**2) * self.S_APP * self.one_k2 * self.C_f
-        ) / 1000
-=======
         self.R_APP = (0.5 * self.rho * (v**2) * self.S_APP * self.one_k2 * self.C_f) / 1000
->>>>>>> aaab1b12
 
         return self.R_APP
 
@@ -680,35 +457,11 @@
         if self.F_rh <= 0.4:
 
             if 0 <= h_0 / self.T < 1.75:
-<<<<<<< HEAD
-                self.alpha_xx = (
-                    (-4 * 10 ** (-12)) * self.F_rh**3
-                    - 0.2143 * self.F_rh**2
-                    - 0.0643 * self.F_rh
-                    + 0.9997
-                )
-            if 1.75 <= h_0 / self.T < 2.25:
-                self.alpha_xx = (
-                    -0.8333 * self.F_rh**3
-                    + 0.25 * self.F_rh**2
-                    - 0.0167 * self.F_rh
-                    + 1
-                )
-            if 2.25 <= h_0 / self.T < 2.75:
-                self.alpha_xx = (
-                    -1.25 * self.F_rh**4
-                    + 0.5833 * self.F_rh**3
-                    - 0.0375 * self.F_rh**2
-                    - 0.0108 * self.F_rh
-                    + 1
-                )
-=======
                 self.alpha_xx = (-4 * 10 ** (-12)) * self.F_rh**3 - 0.2143 * self.F_rh**2 - 0.0643 * self.F_rh + 0.9997
             if 1.75 <= h_0 / self.T < 2.25:
                 self.alpha_xx = -0.8333 * self.F_rh**3 + 0.25 * self.F_rh**2 - 0.0167 * self.F_rh + 1
             if 2.25 <= h_0 / self.T < 2.75:
                 self.alpha_xx = -1.25 * self.F_rh**4 + 0.5833 * self.F_rh**3 - 0.0375 * self.F_rh**2 - 0.0108 * self.F_rh + 1
->>>>>>> aaab1b12
             if h_0 / self.T >= 2.75:
                 self.alpha_xx = 1
 
@@ -855,15 +608,8 @@
 
         assert self.g >= 0, f"g should be positive: {self.g}"
         assert self.L >= 0, f"L should be positive: {self.L}"
-<<<<<<< HEAD
         # self.F_rL = self.V_2 / np.sqrt(self.g * self.L)  # Froude number based on ship's speed to water and its length of waterline
-        self.F_rL = v / np.sqrt(
-            self.g * self.L
-        )  # Froude number based on ship's speed to water and its length of waterline
-=======
-        self.F_rL = self.V_2 / np.sqrt(self.g * self.L)  # Froude number based on ship's speed to water and its length of waterline
-
->>>>>>> aaab1b12
+        self.F_rL = v / np.sqrt(self.g * self.L)  # Froude number based on ship's speed to water and its length of waterline
         # parameter c_7 is determined by the B/L ratio
         if self.B / self.L < 0.11:
             self.c_7 = 0.229577 * (self.B / self.L) ** 0.33333
@@ -881,16 +627,7 @@
             * ((100 * self.delta / (self.L**3)) ** 0.16302)
         )
 
-<<<<<<< HEAD
-        self.c_1 = (
-            2223105
-            * (self.c_7**3.78613)
-            * ((self.T / self.B) ** 1.07961)
-            * (90 - self.i_E) ** (-1.37165)
-        )
-=======
         self.c_1 = 2223105 * (self.c_7**3.78613) * ((self.T / self.B) ** 1.07961) * (90 - self.i_E) ** (-1.37165)
->>>>>>> aaab1b12
         self.c_2 = 1  # accounts for the effect of the bulbous bow, which is not present at inland ships
         self.c_5 = 1 - (0.8 * self.A_T) / (self.B * self.T * self.C_M)  # influence of the transom stern on the wave resistance
 
@@ -904,15 +641,7 @@
 
         # parameter c_16 depends on C_P
         if self.C_P < 0.8:
-<<<<<<< HEAD
-            self.c_16 = (
-                8.07981 * self.C_P
-                - 13.8673 * (self.C_P**2)
-                + 6.984388 * (self.C_P**3)
-            )
-=======
             self.c_16 = 8.07981 * self.C_P - 13.8673 * (self.C_P**2) + 6.984388 * (self.C_P**3)
->>>>>>> aaab1b12
         else:
             self.c_16 = 1.73014 - 0.7067 * self.C_P
 
@@ -972,15 +701,7 @@
         self.C_A = (
             0.006 * (self.L + 100) ** (-0.16)
             - 0.00205
-<<<<<<< HEAD
-            + 0.003
-            * np.sqrt(self.L / 7.5)
-            * (self.C_B**4)
-            * self.c_2
-            * (0.04 - self.c_4)
-=======
             + 0.003 * np.sqrt(self.L / 7.5) * (self.C_B**4) * self.c_2 * (0.04 - self.c_4)
->>>>>>> aaab1b12
         )
         assert not isinstance(self.C_A, complex), f"C_A number should not be complex: {self.C_A}"
 
@@ -989,31 +710,12 @@
         # Resistance due to the bulbous bow (R_B)
 
         # Froude number based on immersoin of bulbous bow [-]
-<<<<<<< HEAD
-        self.F_ni = self.V_2 / np.sqrt(
-            self.g
-            * (self.T_F - self.h_B - 0.25 * np.sqrt(self.A_BT) + 0.15 * self.V_2**2)
-        )
-=======
         self.F_ni = self.V_2 / np.sqrt(self.g * (self.T_F - self.h_B - 0.25 * np.sqrt(self.A_BT) + 0.15 * self.V_2**2))
->>>>>>> aaab1b12
 
         self.P_B = (0.56 * np.sqrt(self.A_BT)) / (self.T_F - 1.5 * self.h_B)  # P_B is coefficient for the emergence of bulbous bow
         if self.bulbous_bow:
             self.R_B = (
-<<<<<<< HEAD
-                (
-                    0.11
-                    * np.exp(-3 * self.P_B**2)
-                    * self.F_ni**3
-                    * self.A_BT**1.5
-                    * self.rho
-                    * self.g
-                )
-                / (1 + self.F_ni**2)
-=======
                 (0.11 * np.exp(-3 * self.P_B**2) * self.F_ni**3 * self.A_BT**1.5 * self.rho * self.g) / (1 + self.F_ni**2)
->>>>>>> aaab1b12
             ) / 1000
         else:
             self.R_B = 0
@@ -1064,7 +766,6 @@
         # Effective Horse Power (EHP), P_e
         self.P_e = v * self.R_tot
 
-<<<<<<< HEAD
         #         # Calculation hull efficiency
         #         dw = np.zeros(101)  # velocity correction coefficient
         #         counter = 0
@@ -1134,23 +835,6 @@
                 self.eta_D = 0.331
             else:
                 self.eta_D = 0.33
-=======
-        # Calculation hull efficiency
-        dw = np.zeros(101)  # velocity correction coefficient
-        counter = 0
-
-        if self.F_rL < 0.2:
-            self.dw = 0
-        else:
-            self.dw = 0.1
-
-        self.w = 0.11 * (0.16 / self.x) * self.C_B * np.sqrt((self.delta ** (1 / 3)) / self.D_s) - self.dw  # wake fraction 'w'
-
-        assert not isinstance(self.w, complex), f"w should not be complex: {self.w}"
-
-        if self.x == 1:
-            self.t = 0.6 * self.w * (1 + 0.67 * self.w)  # thrust deduction factor 't'
->>>>>>> aaab1b12
         else:
             if self.F_rh > 0.56:
                 self.eta_D = 0.28
@@ -1175,9 +859,7 @@
         # Brake Horse Power (BHP), P_b (P_b was used in OpenTNsim version v1.1.2. we do not use it in this version. The reseaon is listed in the doc string above)
         # self.P_b = self.P_d / (self.eta_t * self.eta_g)
 
-        self.P_propulsion = (
-            self.P_d
-        )  # propulsion power is defined here as Delivered horse power, the power delivered to propellers
+        self.P_propulsion = self.P_d  # propulsion power is defined here as Delivered horse power, the power delivered to propellers
 
         self.P_tot = self.P_hotel + self.P_propulsion
 
@@ -1258,7 +940,6 @@
         logger.debug(f"The general emission factor of CO2 is {self.EF_CO2} g/kWh")
         logger.debug(f"The general emission factor of PM10 is {self.EF_PM10} g/kWh")
         logger.debug(f"The general emission factor CO2 is {self.EF_NOX} g/kWh")
-<<<<<<< HEAD
 
     def energy_density(self):
         """net energy density of diesel and renewable energy sources. This will be used for calculating SFC later.
@@ -1325,58 +1006,32 @@
         self.ZES_batterypack2000kWh = 2000  # kWh/pack,
 
         # SFC in mass for Fuel Cell engine
-        self.SFC_LH2_FuelCell_mass = 1 / (
-            self.Edens_LH2_mass * self.Eeff_FuelCell
-        )  # g/kWh
-        self.SFC_eLNG_FuelCell_mass = 1 / (
-            self.Edens_eLNG_mass * self.Eeff_FuelCell
-        )  # g/kWh
-        self.SFC_eMethanol_FuelCell_mass = 1 / (
-            self.Edens_eMethanol_mass * self.Eeff_FuelCell
-        )  # g/kWh
-        self.SFC_eNH3_FuelCell_mass = 1 / (
-            self.Edens_eNH3_mass * self.Eeff_FuelCell
-        )  # g/kWh
+        self.SFC_LH2_FuelCell_mass = 1 / (self.Edens_LH2_mass * self.Eeff_FuelCell)  # g/kWh
+        self.SFC_eLNG_FuelCell_mass = 1 / (self.Edens_eLNG_mass * self.Eeff_FuelCell)  # g/kWh
+        self.SFC_eMethanol_FuelCell_mass = 1 / (self.Edens_eMethanol_mass * self.Eeff_FuelCell)  # g/kWh
+        self.SFC_eNH3_FuelCell_mass = 1 / (self.Edens_eNH3_mass * self.Eeff_FuelCell)  # g/kWh
 
         # SFC in mass for ICE engine
         self.SFC_diesel_ICE_mass = 1 / (self.Edens_diesel_mass * self.Eeff_ICE)  # g/kWh
         self.SFC_eLNG_ICE_mass = 1 / (self.Edens_eLNG_mass * self.Eeff_ICE)  # g/kWh
-        self.SFC_eMethanol_ICE_mass = 1 / (
-            self.Edens_eMethanol_mass * self.Eeff_ICE
-        )  # g/kWh
+        self.SFC_eMethanol_ICE_mass = 1 / (self.Edens_eMethanol_mass * self.Eeff_ICE)  # g/kWh
         self.SFC_eNH3_ICE_mass = 1 / (self.Edens_eNH3_mass * self.Eeff_ICE)  # g/kWh
 
         # SFC in mass and volume for battery electric ships
-        self.SFC_Li_NMC_Battery_mass = 1 / (
-            self.Edens_Li_NMC_Battery_mass * self.Eeff_Battery
-        )  # g/kWh
-        self.SFC_Li_NMC_Battery_vol = 1 / (
-            self.Edens_Li_NMC_Battery_vol * self.Eeff_Battery
-        )  # m3/kWh
-        self.SFC_ZES_battery2000kWh = 1 / (
-            self.ZES_batterypack2000kWh * self.Eeff_Battery
-        )  # kWh
+        self.SFC_Li_NMC_Battery_mass = 1 / (self.Edens_Li_NMC_Battery_mass * self.Eeff_Battery)  # g/kWh
+        self.SFC_Li_NMC_Battery_vol = 1 / (self.Edens_Li_NMC_Battery_vol * self.Eeff_Battery)  # m3/kWh
+        self.SFC_ZES_battery2000kWh = 1 / (self.ZES_batterypack2000kWh * self.Eeff_Battery)  # kWh
 
         # SFC in volume for Fuel Cell engine
-        self.SFC_LH2_FuelCell_vol = 1 / (
-            self.Edens_LH2_vol * self.Eeff_FuelCell
-        )  # m3/kWh
-        self.SFC_eLNG_FuelCell_vol = 1 / (
-            self.Edens_eLNG_vol * self.Eeff_FuelCell
-        )  # m3/kWh
-        self.SFC_eMethanol_FuelCell_vol = 1 / (
-            self.Edens_eMethanol_vol * self.Eeff_FuelCell
-        )  # m3/kWh
-        self.SFC_eNH3_FuelCell_vol = 1 / (
-            self.Edens_eNH3_vol * self.Eeff_FuelCell
-        )  # m3/kWh
+        self.SFC_LH2_FuelCell_vol = 1 / (self.Edens_LH2_vol * self.Eeff_FuelCell)  # m3/kWh
+        self.SFC_eLNG_FuelCell_vol = 1 / (self.Edens_eLNG_vol * self.Eeff_FuelCell)  # m3/kWh
+        self.SFC_eMethanol_FuelCell_vol = 1 / (self.Edens_eMethanol_vol * self.Eeff_FuelCell)  # m3/kWh
+        self.SFC_eNH3_FuelCell_vol = 1 / (self.Edens_eNH3_vol * self.Eeff_FuelCell)  # m3/kWh
 
         # SFC in volume for ICE engine
         self.SFC_diesel_ICE_vol = 1 / (self.Edens_diesel_vol * self.Eeff_ICE)  # m3/kWh
         self.SFC_eLNG_ICE_vol = 1 / (self.Edens_eLNG_vol * self.Eeff_ICE)  # m3/kWh
-        self.SFC_eMethanol_ICE_vol = 1 / (
-            self.Edens_eMethanol_vol * self.Eeff_ICE
-        )  # m3/kWh
+        self.SFC_eMethanol_ICE_vol = 1 / (self.Edens_eMethanol_vol * self.Eeff_ICE)  # m3/kWh
         self.SFC_eNH3_ICE_vol = 1 / (self.Edens_eNH3_vol * self.Eeff_ICE)  # m3/kWh
 
         # Another source of diesel SFC: The general diesel SFC (g/kWh) which are based on the construction year of the engine (TNO)
@@ -1403,12 +1058,7 @@
             else:
                 self.SFC_diesel_C_year = 190
 
-        logger.debug(
-            f"The general fuel consumption factor for diesel is {self.SFC_diesel_C_year} g/kWh"
-        )
-=======
-        logger.debug(f"The general fuel consumption factor for diesel is {self.SFC} g/kWh")
->>>>>>> aaab1b12
+        logger.debug(f"The general fuel consumption factor for diesel is {self.SFC_diesel_C_year} g/kWh")
 
     def correction_factors(self, v, h_0):
         """Partial engine load correction factors (C_partial_load):
@@ -1421,33 +1071,21 @@
         - the correction factors for renewable fuels used in fuel cell engine are based on literature Kim et al (2020) (A Preliminary Study on an Alternative Ship Propulsion System Fueled by Ammonia: Environmental and Economic Assessments, https://doi.org/10.3390/jmse8030183)
         """
         # TODO: create correction factors for renewable powered ship, the factor may be 100%
-        self.calculate_total_power_required(
-            v=v, h_0=h_0
-        )  # You need the P_partial values
+        self.calculate_total_power_required(v=v, h_0=h_0)  # You need the P_partial values
 
         # Import the correction factors table
         # TODO: use package data, not an arbitrary location
-<<<<<<< HEAD
-        self.C_partial_load = (
-            opentnsim.energy.load_partial_engine_load_correction_factors()
-        )
+        self.C_partial_load = opentnsim.energy.load_partial_engine_load_correction_factors()
         self.C_partial_load_battery = 1  # assume the battery energy consumption is not influenced by different engine load
-=======
-        self.C_partial_load = opentnsim.energy.load_partial_engine_load_correction_factors()
->>>>>>> aaab1b12
 
         for i in range(20):
             # If the partial engine load is smaller or equal to 5%, the correction factors corresponding to P_partial = 5% are assigned.
             if self.P_partial <= self.C_partial_load.iloc[0, 0]:
                 self.C_partial_load_CO2 = self.C_partial_load.iloc[0, 5]
                 self.C_partial_load_PM10 = self.C_partial_load.iloc[0, 6]
-<<<<<<< HEAD
                 self.C_partial_load_fuel_ICE = (
                     self.C_partial_load_CO2
                 )  # CO2 emission is generated from fuel consumption, so these two
-=======
-                self.C_partial_load_fuel = self.C_partial_load_CO2  # CO2 emission is generated from fuel consumption, so these two
->>>>>>> aaab1b12
                 # correction factors are equal
                 self.C_partial_load_PEMFC = self.C_partial_load.iloc[0, 7]
                 self.C_partial_load_SOFC = self.C_partial_load.iloc[0, 8]
@@ -1478,67 +1116,25 @@
                 ) / (self.C_partial_load.iloc[i + 1, 0] - self.C_partial_load.iloc[i, 0]) + self.C_partial_load.iloc[i, 5]
                 self.C_partial_load_PM10 = (
                     (self.P_partial - self.C_partial_load.iloc[i, 0])
-<<<<<<< HEAD
-                    * (
-                        self.C_partial_load.iloc[i + 1, 6]
-                        - self.C_partial_load.iloc[i, 6]
-                    )
-                ) / (
-                    self.C_partial_load.iloc[i + 1, 0] - self.C_partial_load.iloc[i, 0]
-                ) + self.C_partial_load.iloc[
-                    i, 6
-                ]
+                    * (self.C_partial_load.iloc[i + 1, 6] - self.C_partial_load.iloc[i, 6])
+                ) / (self.C_partial_load.iloc[i + 1, 0] - self.C_partial_load.iloc[i, 0]) + self.C_partial_load.iloc[i, 6]
                 self.C_partial_load_fuel_ICE = (
                     self.C_partial_load_CO2
                 )  # CO2 emission is generated from fuel consumption, so these two
                 # correction factors are equal
                 self.C_partial_load_PEMFC = (
                     (self.P_partial - self.C_partial_load.iloc[i, 0])
-                    * (
-                        self.C_partial_load.iloc[i + 1, 7]
-                        - self.C_partial_load.iloc[i, 7]
-                    )
-                ) / (
-                    self.C_partial_load.iloc[i + 1, 0] - self.C_partial_load.iloc[i, 0]
-                ) + self.C_partial_load.iloc[
-                    i, 7
-                ]
+                    * (self.C_partial_load.iloc[i + 1, 7] - self.C_partial_load.iloc[i, 7])
+                ) / (self.C_partial_load.iloc[i + 1, 0] - self.C_partial_load.iloc[i, 0]) + self.C_partial_load.iloc[i, 7]
                 self.C_partial_load_SOFC = (
                     (self.P_partial - self.C_partial_load.iloc[i, 0])
-                    * (
-                        self.C_partial_load.iloc[i + 1, 8]
-                        - self.C_partial_load.iloc[i, 8]
-                    )
-                ) / (
-                    self.C_partial_load.iloc[i + 1, 0] - self.C_partial_load.iloc[i, 0]
-                ) + self.C_partial_load.iloc[
-                    i, 8
-                ]
-                if self.C_year < 2008:
-                    self.C_partial_load_NOX = (
-                        (self.P_partial - self.C_partial_load.iloc[i, 0])
-                        * (
-                            self.C_partial_load.iloc[i + 1, 1]
-                            - self.C_partial_load.iloc[i, 1]
-                        )
-                    ) / (
-                        self.C_partial_load.iloc[i + 1, 0]
-                        - self.C_partial_load.iloc[i, 0]
-                    ) + self.C_partial_load.iloc[
-                        i, 1
-                    ]
-=======
-                    * (self.C_partial_load.iloc[i + 1, 6] - self.C_partial_load.iloc[i, 6])
-                ) / (self.C_partial_load.iloc[i + 1, 0] - self.C_partial_load.iloc[i, 0]) + self.C_partial_load.iloc[i, 6]
-                self.C_partial_load_fuel = self.C_partial_load_CO2  # CO2 emission is generated from fuel consumption, so these two
-                # correction factors are equal
-
+                    * (self.C_partial_load.iloc[i + 1, 8] - self.C_partial_load.iloc[i, 8])
+                ) / (self.C_partial_load.iloc[i + 1, 0] - self.C_partial_load.iloc[i, 0]) + self.C_partial_load.iloc[i, 8]
                 if self.C_year < 2008:
                     self.C_partial_load_NOX = (
                         (self.P_partial - self.C_partial_load.iloc[i, 0])
                         * (self.C_partial_load.iloc[i + 1, 1] - self.C_partial_load.iloc[i, 1])
                     ) / (self.C_partial_load.iloc[i + 1, 0] - self.C_partial_load.iloc[i, 0]) + self.C_partial_load.iloc[i, 1]
->>>>>>> aaab1b12
                 if 2008 <= self.C_year <= 2019:
                     self.C_partial_load_NOX = (
                         (self.P_partial - self.C_partial_load.iloc[i, 0])
@@ -1560,13 +1156,9 @@
             elif self.P_partial >= self.C_partial_load.iloc[19, 0]:
                 self.C_partial_load_CO2 = self.C_partial_load.iloc[19, 5]
                 self.C_partial_load_PM10 = self.C_partial_load.iloc[19, 6]
-<<<<<<< HEAD
                 self.C_partial_load_fuel_ICE = (
                     self.C_partial_load_CO2
                 )  # CO2 emission is generated from fuel consumption, so these two
-=======
-                self.C_partial_load_fuel = self.C_partial_load_CO2  # CO2 emission is generated from fuel consumption, so these two
->>>>>>> aaab1b12
                 # correction factors are equal
                 self.C_partial_load_PEMFC = self.C_partial_load.iloc[19, 7]
                 self.C_partial_load_SOFC = self.C_partial_load.iloc[19, 8]
@@ -1585,34 +1177,13 @@
                             19, 4
                         ]  # Stage V:IWP/IWA-v/c-4 class (vessels with P >300 kw: assumed to be weight class L2-L3)
 
-<<<<<<< HEAD
-        logger.debug(
-            f"Partial engine load correction factor of CO2 is {self.C_partial_load_CO2}"
-        )
-        logger.debug(
-            f"Partial engine load correction factor of PM10 is {self.C_partial_load_PM10}"
-        )
-        logger.debug(
-            f"Partial engine load correction factor of NOX is {self.C_partial_load_NOX}"
-        )
-        logger.debug(
-            f"Partial engine load correction factor of diesel fuel consumption in ICE is {self.C_partial_load_fuel_ICE}"
-        )
-        logger.debug(
-            f"Partial engine load correction factor of fuel consumption in PEMFC is {self.C_partial_load_PEMFC}"
-        )
-        logger.debug(
-            f"Partial engine load correction factor of fuel consumption in SOFC is {self.C_partial_load_SOFC}"
-        )
-        logger.debug(
-            f"Partial engine load correction factor of energy consumption in battery is {self.C_partial_load_battery}"
-        )
-=======
         logger.debug(f"Partial engine load correction factor of CO2 is {self.C_partial_load_CO2}")
         logger.debug(f"Partial engine load correction factor of PM10 is {self.C_partial_load_PM10}")
         logger.debug(f"Partial engine load correction factor of NOX is {self.C_partial_load_NOX}")
-        logger.debug(f"Partial engine load correction factor of diesel fuel consumption is {self.C_partial_load_fuel}")
->>>>>>> aaab1b12
+        logger.debug(f"Partial engine load correction factor of diesel fuel consumption in ICE is {self.C_partial_load_fuel_ICE}")
+        logger.debug(f"Partial engine load correction factor of fuel consumption in PEMFC is {self.C_partial_load_PEMFC}")
+        logger.debug(f"Partial engine load correction factor of fuel consumption in SOFC is {self.C_partial_load_SOFC}")
+        logger.debug(f"Partial engine load correction factor of energy consumption in battery is {self.C_partial_load_battery}")
 
     def calculate_emission_factors_total(self, v, h_0):
         """Total emission factors:
@@ -1621,13 +1192,7 @@
         """
 
         self.emission_factors_general()  # You need the values of the general emission factors of CO2, PM10, NOX
-<<<<<<< HEAD
-        self.correction_factors(
-            v=v, h_0=h_0
-        )  # You need the correction factors of CO2, PM10, NOX
-=======
-        self.correction_factors(v=v)  # You need the correction factors of CO2, PM10, NOX
->>>>>>> aaab1b12
+        self.correction_factors(v=v, h_0=h_0)  # You need the correction factors of CO2, PM10, NOX
 
         # The total emission factor is calculated by multiplying the general emission factor (EF_CO2 / EF_PM10 / EF_NOX)
         # By the correction factor (C_partial_load_CO2 / C_partial_load_PM10 / C_partial_load_NOX)
@@ -1639,7 +1204,6 @@
         logger.debug(f"The total emission factor of CO2 is {self.total_factor_CO2} g/kWh")
         logger.debug(f"The total emission factor of PM10 is {self.total_factor_PM10} g/kWh")
         logger.debug(f"The total emission factor CO2 is {self.total_factor_NOX} g/kWh")
-<<<<<<< HEAD
 
     def calculate_SFC_final(self, v, h_0):
         """The final SFC is computed by multiplying the general SFC by the partial engine load correction factor.
@@ -1655,113 +1219,50 @@
         self.correction_factors(v=v, h_0=h_0)  # You need the correction factors of SFC
 
         # final SFC of fuel cell in mass   [g/kWh]
-        self.final_SFC_LH2_mass_PEMFC = (
-            self.SFC_LH2_FuelCell_mass * self.C_partial_load_PEMFC
-        )
-        self.final_SFC_LH2_mass_SOFC = (
-            self.SFC_LH2_FuelCell_mass * self.C_partial_load_SOFC
-        )
-        self.final_SFC_eLNG_mass_PEMFC = (
-            self.SFC_eLNG_FuelCell_mass * self.C_partial_load_PEMFC
-        )
-        self.final_SFC_eLNG_mass_SOFC = (
-            self.SFC_eLNG_FuelCell_mass * self.C_partial_load_SOFC
-        )
-        self.final_SFC_eMethanol_mass_PEMFC = (
-            self.SFC_eMethanol_FuelCell_mass * self.C_partial_load_PEMFC
-        )
-        self.final_SFC_eMethanol_mass_SOFC = (
-            self.SFC_eMethanol_FuelCell_mass * self.C_partial_load_SOFC
-        )
-        self.final_SFC_eNH3_mass_PEMFC = (
-            self.SFC_eNH3_FuelCell_mass * self.C_partial_load_PEMFC
-        )
-        self.final_SFC_eNH3_mass_SOFC = (
-            self.SFC_eNH3_FuelCell_mass * self.C_partial_load_SOFC
-        )
-=======
-        logger.debug(f"The total fuel use factor for diesel is {self.total_factor_FU} g/kWh")
->>>>>>> aaab1b12
+        self.final_SFC_LH2_mass_PEMFC = self.SFC_LH2_FuelCell_mass * self.C_partial_load_PEMFC
+        self.final_SFC_LH2_mass_SOFC = self.SFC_LH2_FuelCell_mass * self.C_partial_load_SOFC
+        self.final_SFC_eLNG_mass_PEMFC = self.SFC_eLNG_FuelCell_mass * self.C_partial_load_PEMFC
+        self.final_SFC_eLNG_mass_SOFC = self.SFC_eLNG_FuelCell_mass * self.C_partial_load_SOFC
+        self.final_SFC_eMethanol_mass_PEMFC = self.SFC_eMethanol_FuelCell_mass * self.C_partial_load_PEMFC
+        self.final_SFC_eMethanol_mass_SOFC = self.SFC_eMethanol_FuelCell_mass * self.C_partial_load_SOFC
+        self.final_SFC_eNH3_mass_PEMFC = self.SFC_eNH3_FuelCell_mass * self.C_partial_load_PEMFC
+        self.final_SFC_eNH3_mass_SOFC = self.SFC_eNH3_FuelCell_mass * self.C_partial_load_SOFC
 
         # final SFC of fuel cell in vol  [m3/kWh]
-        self.final_SFC_LH2_vol_PEMFC = (
-            self.SFC_LH2_FuelCell_vol * self.C_partial_load_PEMFC
-        )
-        self.final_SFC_LH2_vol_SOFC = (
-            self.SFC_LH2_FuelCell_vol * self.C_partial_load_SOFC
-        )
-        self.final_SFC_eLNG_vol_PEMFC = (
-            self.SFC_eLNG_FuelCell_vol * self.C_partial_load_PEMFC
-        )
-        self.final_SFC_eLNG_vol_SOFC = (
-            self.SFC_eLNG_FuelCell_vol * self.C_partial_load_SOFC
-        )
-        self.final_SFC_eMethanol_vol_PEMFC = (
-            self.SFC_eMethanol_FuelCell_vol * self.C_partial_load_PEMFC
-        )
-        self.final_SFC_eMethanol_vol_SOFC = (
-            self.SFC_eMethanol_FuelCell_vol * self.C_partial_load_SOFC
-        )
-        self.final_SFC_eNH3_vol_PEMFC = (
-            self.SFC_eNH3_FuelCell_vol * self.C_partial_load_PEMFC
-        )
-        self.final_SFC_eNH3_vol_SOFC = (
-            self.SFC_eNH3_FuelCell_vol * self.C_partial_load_SOFC
-        )
+        self.final_SFC_LH2_vol_PEMFC = self.SFC_LH2_FuelCell_vol * self.C_partial_load_PEMFC
+        self.final_SFC_LH2_vol_SOFC = self.SFC_LH2_FuelCell_vol * self.C_partial_load_SOFC
+        self.final_SFC_eLNG_vol_PEMFC = self.SFC_eLNG_FuelCell_vol * self.C_partial_load_PEMFC
+        self.final_SFC_eLNG_vol_SOFC = self.SFC_eLNG_FuelCell_vol * self.C_partial_load_SOFC
+        self.final_SFC_eMethanol_vol_PEMFC = self.SFC_eMethanol_FuelCell_vol * self.C_partial_load_PEMFC
+        self.final_SFC_eMethanol_vol_SOFC = self.SFC_eMethanol_FuelCell_vol * self.C_partial_load_SOFC
+        self.final_SFC_eNH3_vol_PEMFC = self.SFC_eNH3_FuelCell_vol * self.C_partial_load_PEMFC
+        self.final_SFC_eNH3_vol_SOFC = self.SFC_eNH3_FuelCell_vol * self.C_partial_load_SOFC
 
         # final SFC of ICE in mass [g/kWh]
-        self.final_SFC_diesel_C_year_ICE_mass = (
-            self.SFC_diesel_C_year * self.C_partial_load_fuel_ICE
-        )
-        self.final_SFC_diesel_ICE_mass = (
-            self.SFC_diesel_ICE_mass * self.C_partial_load_fuel_ICE
-        )
-        self.final_SFC_eLNG_ICE_mass = (
-            self.SFC_eLNG_ICE_mass * self.C_partial_load_fuel_ICE
-        )
-        self.final_SFC_eMethanol_ICE_mass = (
-            self.SFC_eMethanol_ICE_mass * self.C_partial_load_fuel_ICE
-        )
-        self.final_SFC_eNH3_ICE_mass = (
-            self.SFC_eNH3_ICE_mass * self.C_partial_load_fuel_ICE
-        )
+        self.final_SFC_diesel_C_year_ICE_mass = self.SFC_diesel_C_year * self.C_partial_load_fuel_ICE
+        self.final_SFC_diesel_ICE_mass = self.SFC_diesel_ICE_mass * self.C_partial_load_fuel_ICE
+        self.final_SFC_eLNG_ICE_mass = self.SFC_eLNG_ICE_mass * self.C_partial_load_fuel_ICE
+        self.final_SFC_eMethanol_ICE_mass = self.SFC_eMethanol_ICE_mass * self.C_partial_load_fuel_ICE
+        self.final_SFC_eNH3_ICE_mass = self.SFC_eNH3_ICE_mass * self.C_partial_load_fuel_ICE
 
         # final SFC of ICE in vol  [m3/kWh]
-        self.final_SFC_diesel_ICE_vol = (
-            self.SFC_diesel_ICE_vol * self.C_partial_load_fuel_ICE
-        )
-        self.final_SFC_eLNG_ICE_vol = (
-            self.SFC_eLNG_ICE_vol * self.C_partial_load_fuel_ICE
-        )
-        self.final_SFC_eMethanol_ICE_vol = (
-            self.SFC_eMethanol_ICE_vol * self.C_partial_load_fuel_ICE
-        )
-        self.final_SFC_eNH3_ICE_vol = (
-            self.SFC_eNH3_ICE_vol * self.C_partial_load_fuel_ICE
-        )
+        self.final_SFC_diesel_ICE_vol = self.SFC_diesel_ICE_vol * self.C_partial_load_fuel_ICE
+        self.final_SFC_eLNG_ICE_vol = self.SFC_eLNG_ICE_vol * self.C_partial_load_fuel_ICE
+        self.final_SFC_eMethanol_ICE_vol = self.SFC_eMethanol_ICE_vol * self.C_partial_load_fuel_ICE
+        self.final_SFC_eNH3_ICE_vol = self.SFC_eNH3_ICE_vol * self.C_partial_load_fuel_ICE
 
         # final SFC of battery in mass and vol
-        self.final_SFC_Li_NMC_Battery_mass = (
-            self.SFC_Li_NMC_Battery_mass * self.C_partial_load_battery
-        )  # g/kWh
-        self.final_SFC_Li_NMC_Battery_vol = (
-            self.SFC_Li_NMC_Battery_vol * self.C_partial_load_battery
-        )  # m3/kWh
-        self.final_SFC_Battery2000kWh = (
-            self.SFC_ZES_battery2000kWh * self.C_partial_load_battery
-        )  # kWh
+        self.final_SFC_Li_NMC_Battery_mass = self.SFC_Li_NMC_Battery_mass * self.C_partial_load_battery  # g/kWh
+        self.final_SFC_Li_NMC_Battery_vol = self.SFC_Li_NMC_Battery_vol * self.C_partial_load_battery  # m3/kWh
+        self.final_SFC_Battery2000kWh = self.SFC_ZES_battery2000kWh * self.C_partial_load_battery  # kWh
 
     def calculate_diesel_use_g_m(self, v):
         """Total diesel fuel use in g/m:
 
         - The total fuel use in g/m can be computed by total fuel use in g (P_tot * delt_t * self.total_factor_) diveded by the sailing distance (v * delt_t)
         """
-        self.diesel_use_g_m = (
-            self.P_given * self.final_SFC_diesel_ICE_mass / v
-        ) / 3600  # without considering C_year
-        self.diesel_use_g_m_C_year = (
-            self.P_given * self.final_SFC_diesel_C_year_ICE_mass / v
-        ) / 3600  # considering C_year
+        self.diesel_use_g_m = (self.P_given * self.final_SFC_diesel_ICE_mass / v) / 3600  # without considering C_year
+        self.diesel_use_g_m_C_year = (self.P_given * self.final_SFC_diesel_C_year_ICE_mass / v) / 3600  # considering C_year
 
         return self.diesel_use_g_m, self.diesel_use_g_m_C_year
 
@@ -1770,12 +1271,8 @@
 
         - The total fuel use in g/s can be computed by total emission in g (P_tot * delt_t * self.total_factor_) diveded by the sailing duration (delt_t)
         """
-        self.diesel_use_g_s = (
-            self.P_given * self.final_SFC_diesel_ICE_mass / 3600
-        )  # without considering C_year
-        self.diesel_use_g_s_C_year = (
-            self.P_given * self.final_SFC_diesel_C_year_ICE_mass / 3600
-        )  # considering C_year
+        self.diesel_use_g_s = self.P_given * self.final_SFC_diesel_ICE_mass / 3600  # without considering C_year
+        self.diesel_use_g_s_C_year = self.P_given * self.final_SFC_diesel_C_year_ICE_mass / 3600  # considering C_year
 
         return self.diesel_use_g_s, self.diesel_use_g_s_C_year
 
@@ -1803,7 +1300,6 @@
 
         return self.emission_g_s_CO2, self.emission_g_s_PM10, self.emission_g_s_NOX
 
-<<<<<<< HEAD
 
 class EnergyCalculation:
     """Add information on energy use and effects on energy use."""
@@ -1876,9 +1372,7 @@
             wgs84 = pyproj.Geod(ellps="WGS84")
 
             # distance between two points
-            return float(
-                wgs84.inv(geom_start.x, geom_start.y, geom_stop.x, geom_stop.y)[2]
-            )
+            return float(wgs84.inv(geom_start.x, geom_start.y, geom_stop.x, geom_stop.y)[2])
 
         def calculate_depth(geom_start, geom_stop):
             """method to calculate the depth of the waterway in meters between two geometries"""
@@ -1892,13 +1386,9 @@
 
             # Read from the FG data from vaarweginformatie.nl the General depth of each edge
             try:  # if node_start != node_stop:
-                depth = self.FG.get_edge_data(node_start, node_stop)["Info"][
-                    "GeneralDepth"
-                ]
+                depth = self.FG.get_edge_data(node_start, node_stop)["Info"]["GeneralDepth"]
             except:
-                depth = (
-                    np.nan
-                )  # When there is no data of the depth available of this edge, it gives a message
+                depth = np.nan  # When there is no data of the depth available of this edge, it gives a message
 
             h_0 = depth
 
@@ -1959,9 +1449,7 @@
                 self.vessel.calculate_emission_factors_total(v=v, h_0=h_0)
                 self.vessel.calculate_SFC_final(v=v, h_0=h_0)
 
-                if (
-                    messages[i + 1] in stationary_phase_indicator
-                ):  # if we are in a stationary stage only log P_hotel
+                if messages[i + 1] in stationary_phase_indicator:  # if we are in a stationary stage only log P_hotel
                     # Energy consumed per time step delta_t in the stationary stage
                     energy_delta = self.vessel.P_hotel * delta_t / 3600  # kJ/3600 = kWh
 
@@ -1969,7 +1457,6 @@
                     # consuming 'energy_delta' kWh
                     P_hotel_delta = self.vessel.P_hotel  # in kW
                     P_installed_delta = self.vessel.P_installed  # in kW
-
 
                 else:  # otherwise log P_tot
                     # Energy consumed per time step delta_t in the propulsion stage
@@ -1979,110 +1466,48 @@
 
                     # Emissions CO2, PM10 and NOX, in gram - emitted in the propulsion stage per time step delta_t,
                     # consuming 'energy_delta' kWh
-                    P_tot_delta = (
-                        self.vessel.P_tot
-                    )  # in kW, required power, may exceed installed engine power
+                    P_tot_delta = self.vessel.P_tot  # in kW, required power, may exceed installed engine power
                     P_given_delta = self.vessel.P_given  # in kW, actual given power
                     P_installed_delta = self.vessel.P_installed  # in kW
                     emission_delta_CO2 = (
                         self.vessel.total_factor_CO2 * energy_delta
                     )  # Energy consumed per time step delta_t in the                                                                                              #stationary phase # in g
-                    emission_delta_PM10 = (
-                        self.vessel.total_factor_PM10 * energy_delta
-                    )  # in g
-                    emission_delta_NOX = (
-                        self.vessel.total_factor_NOX * energy_delta
-                    )  # in g
+                    emission_delta_PM10 = self.vessel.total_factor_PM10 * energy_delta  # in g
+                    emission_delta_NOX = self.vessel.total_factor_NOX * energy_delta  # in g
                     # To do: we need to rename the factor name for fuels, not starting with "emission" , consider seperating it from emission factors
-                    delta_diesel_C_year = (
-                        self.vessel.final_SFC_diesel_C_year_ICE_mass * energy_delta
-                    )  # in g
-                    delta_diesel_ICE_mass = (
-                        self.vessel.final_SFC_diesel_ICE_mass * energy_delta
-                    )  # in g
-                    delta_diesel_ICE_vol = (
-                        self.vessel.final_SFC_diesel_ICE_vol * energy_delta
-                    )  # in m3
-
-                    delta_LH2_PEMFC_mass = (
-                        self.vessel.final_SFC_LH2_mass_PEMFC * energy_delta
-                    )  # in g
-                    delta_LH2_SOFC_mass = (
-                        self.vessel.final_SFC_LH2_mass_SOFC * energy_delta
-                    )  # in g
-                    delta_LH2_PEMFC_vol = (
-                        self.vessel.final_SFC_LH2_vol_PEMFC * energy_delta
-                    )  # in m3
-                    delta_LH2_SOFC_vol = (
-                        self.vessel.final_SFC_LH2_vol_SOFC * energy_delta
-                    )  # in m3
-
-                    delta_eLNG_PEMFC_mass = (
-                        self.vessel.final_SFC_eLNG_mass_PEMFC * energy_delta
-                    )  # in g
-                    delta_eLNG_SOFC_mass = (
-                        self.vessel.final_SFC_eLNG_mass_SOFC * energy_delta
-                    )  # in g
-                    delta_eLNG_PEMFC_vol = (
-                        self.vessel.final_SFC_eLNG_vol_PEMFC * energy_delta
-                    )  # in m3
-                    delta_eLNG_SOFC_vol = (
-                        self.vessel.final_SFC_eLNG_vol_SOFC * energy_delta
-                    )  # in m3
-                    delta_eLNG_ICE_mass = (
-                        self.vessel.final_SFC_eLNG_ICE_mass * energy_delta
-                    )  # in g
-                    delta_eLNG_ICE_vol = (
-                        self.vessel.final_SFC_eLNG_ICE_vol * energy_delta
-                    )  # in m3
-
-                    delta_eMethanol_PEMFC_mass = (
-                        self.vessel.final_SFC_eMethanol_mass_PEMFC * energy_delta
-                    )  # in g
-                    delta_eMethanol_SOFC_mass = (
-                        self.vessel.final_SFC_eMethanol_mass_SOFC * energy_delta
-                    )  # in g
-                    delta_eMethanol_PEMFC_vol = (
-                        self.vessel.final_SFC_eMethanol_vol_PEMFC * energy_delta
-                    )  # in m3
-                    delta_eMethanol_SOFC_vol = (
-                        self.vessel.final_SFC_eMethanol_vol_SOFC * energy_delta
-                    )  # in m3
-                    delta_eMethanol_ICE_mass = (
-                        self.vessel.final_SFC_eMethanol_ICE_mass * energy_delta
-                    )  # in g
-                    delta_eMethanol_ICE_vol = (
-                        self.vessel.final_SFC_eMethanol_ICE_vol * energy_delta
-                    )  # in m3
-
-                    delta_eNH3_PEMFC_mass = (
-                        self.vessel.final_SFC_eNH3_mass_PEMFC * energy_delta
-                    )  # in g
-                    delta_eNH3_SOFC_mass = (
-                        self.vessel.final_SFC_eNH3_mass_SOFC * energy_delta
-                    )  # in g
-                    delta_eNH3_PEMFC_vol = (
-                        self.vessel.final_SFC_eNH3_vol_PEMFC * energy_delta
-                    )  # in m3
-                    delta_eNH3_SOFC_vol = (
-                        self.vessel.final_SFC_eNH3_vol_SOFC * energy_delta
-                    )  # in m3
-                    delta_eNH3_ICE_mass = (
-                        self.vessel.final_SFC_eNH3_ICE_mass * energy_delta
-                    )  # in g
-                    delta_eNH3_ICE_vol = (
-                        self.vessel.final_SFC_eNH3_ICE_vol * energy_delta
-                    )  # in m3
-
-                    delta_Li_NMC_Battery_mass = (
-                        self.vessel.final_SFC_Li_NMC_Battery_mass * energy_delta
-                    )  # in g
-                    delta_Li_NMC_Battery_vol = (
-                        self.vessel.final_SFC_Li_NMC_Battery_vol * energy_delta
-                    )  # in m3
-                    delta_Battery2000kWh = (
-                        self.vessel.final_SFC_Battery2000kWh * energy_delta
-                    )  # in ZESpack number
+                    delta_diesel_C_year = self.vessel.final_SFC_diesel_C_year_ICE_mass * energy_delta  # in g
+                    delta_diesel_ICE_mass = self.vessel.final_SFC_diesel_ICE_mass * energy_delta  # in g
+                    delta_diesel_ICE_vol = self.vessel.final_SFC_diesel_ICE_vol * energy_delta  # in m3
+
+                    delta_LH2_PEMFC_mass = self.vessel.final_SFC_LH2_mass_PEMFC * energy_delta  # in g
+                    delta_LH2_SOFC_mass = self.vessel.final_SFC_LH2_mass_SOFC * energy_delta  # in g
+                    delta_LH2_PEMFC_vol = self.vessel.final_SFC_LH2_vol_PEMFC * energy_delta  # in m3
+                    delta_LH2_SOFC_vol = self.vessel.final_SFC_LH2_vol_SOFC * energy_delta  # in m3
+
+                    delta_eLNG_PEMFC_mass = self.vessel.final_SFC_eLNG_mass_PEMFC * energy_delta  # in g
+                    delta_eLNG_SOFC_mass = self.vessel.final_SFC_eLNG_mass_SOFC * energy_delta  # in g
+                    delta_eLNG_PEMFC_vol = self.vessel.final_SFC_eLNG_vol_PEMFC * energy_delta  # in m3
+                    delta_eLNG_SOFC_vol = self.vessel.final_SFC_eLNG_vol_SOFC * energy_delta  # in m3
+                    delta_eLNG_ICE_mass = self.vessel.final_SFC_eLNG_ICE_mass * energy_delta  # in g
+                    delta_eLNG_ICE_vol = self.vessel.final_SFC_eLNG_ICE_vol * energy_delta  # in m3
+
+                    delta_eMethanol_PEMFC_mass = self.vessel.final_SFC_eMethanol_mass_PEMFC * energy_delta  # in g
+                    delta_eMethanol_SOFC_mass = self.vessel.final_SFC_eMethanol_mass_SOFC * energy_delta  # in g
+                    delta_eMethanol_PEMFC_vol = self.vessel.final_SFC_eMethanol_vol_PEMFC * energy_delta  # in m3
+                    delta_eMethanol_SOFC_vol = self.vessel.final_SFC_eMethanol_vol_SOFC * energy_delta  # in m3
+                    delta_eMethanol_ICE_mass = self.vessel.final_SFC_eMethanol_ICE_mass * energy_delta  # in g
+                    delta_eMethanol_ICE_vol = self.vessel.final_SFC_eMethanol_ICE_vol * energy_delta  # in m3
+
+                    delta_eNH3_PEMFC_mass = self.vessel.final_SFC_eNH3_mass_PEMFC * energy_delta  # in g
+                    delta_eNH3_SOFC_mass = self.vessel.final_SFC_eNH3_mass_SOFC * energy_delta  # in g
+                    delta_eNH3_PEMFC_vol = self.vessel.final_SFC_eNH3_vol_PEMFC * energy_delta  # in m3
+                    delta_eNH3_SOFC_vol = self.vessel.final_SFC_eNH3_vol_SOFC * energy_delta  # in m3
+                    delta_eNH3_ICE_mass = self.vessel.final_SFC_eNH3_ICE_mass * energy_delta  # in g
+                    delta_eNH3_ICE_vol = self.vessel.final_SFC_eNH3_ICE_vol * energy_delta  # in m3
+
+                    delta_Li_NMC_Battery_mass = self.vessel.final_SFC_Li_NMC_Battery_mass * energy_delta  # in g
+                    delta_Li_NMC_Battery_vol = self.vessel.final_SFC_Li_NMC_Battery_vol * energy_delta  # in m3
+                    delta_Battery2000kWh = self.vessel.final_SFC_Battery2000kWh * energy_delta  # in ZESpack number
 
                     self.energy_use["P_tot"].append(P_tot_delta)
                     self.energy_use["P_given"].append(P_given_delta)
@@ -2092,90 +1517,34 @@
                     self.energy_use["total_emission_CO2"].append(emission_delta_CO2)
                     self.energy_use["total_emission_PM10"].append(emission_delta_PM10)
                     self.energy_use["total_emission_NOX"].append(emission_delta_NOX)
-                    self.energy_use["total_diesel_consumption_C_year_ICE_mass"].append(
-                        delta_diesel_C_year
-                    )
-                    self.energy_use["total_diesel_consumption_ICE_mass"].append(
-                        delta_diesel_ICE_mass
-                    )
-                    self.energy_use["total_diesel_consumption_ICE_vol"].append(
-                        delta_diesel_ICE_vol
-                    )
-                    self.energy_use["total_LH2_consumption_PEMFC_mass"].append(
-                        delta_LH2_PEMFC_mass
-                    )
-                    self.energy_use["total_LH2_consumption_SOFC_mass"].append(
-                        delta_LH2_SOFC_mass
-                    )
-                    self.energy_use["total_LH2_consumption_PEMFC_vol"].append(
-                        delta_LH2_PEMFC_vol
-                    )
-                    self.energy_use["total_LH2_consumption_SOFC_vol"].append(
-                        delta_LH2_SOFC_vol
-                    )
-                    self.energy_use["total_eLNG_consumption_PEMFC_mass"].append(
-                        delta_eLNG_PEMFC_mass
-                    )
-                    self.energy_use["total_eLNG_consumption_SOFC_mass"].append(
-                        delta_eLNG_SOFC_mass
-                    )
-                    self.energy_use["total_eLNG_consumption_PEMFC_vol"].append(
-                        delta_eLNG_PEMFC_vol
-                    )
-                    self.energy_use["total_eLNG_consumption_SOFC_vol"].append(
-                        delta_eLNG_SOFC_vol
-                    )
-                    self.energy_use["total_eLNG_consumption_ICE_mass"].append(
-                        delta_eLNG_ICE_mass
-                    )
-                    self.energy_use["total_eLNG_consumption_ICE_vol"].append(
-                        delta_eLNG_ICE_vol
-                    )
-                    self.energy_use["total_eMethanol_consumption_PEMFC_mass"].append(
-                        delta_eMethanol_PEMFC_mass
-                    )
-                    self.energy_use["total_eMethanol_consumption_SOFC_mass"].append(
-                        delta_eMethanol_SOFC_mass
-                    )
-                    self.energy_use["total_eMethanol_consumption_PEMFC_vol"].append(
-                        delta_eMethanol_PEMFC_vol
-                    )
-                    self.energy_use["total_eMethanol_consumption_SOFC_vol"].append(
-                        delta_eMethanol_SOFC_vol
-                    )
-                    self.energy_use["total_eMethanol_consumption_ICE_mass"].append(
-                        delta_eMethanol_ICE_mass
-                    )
-                    self.energy_use["total_eMethanol_consumption_ICE_vol"].append(
-                        delta_eMethanol_ICE_vol
-                    )
-                    self.energy_use["total_eNH3_consumption_PEMFC_mass"].append(
-                        delta_eNH3_PEMFC_mass
-                    )
-                    self.energy_use["total_eNH3_consumption_SOFC_mass"].append(
-                        delta_eNH3_SOFC_mass
-                    )
-                    self.energy_use["total_eNH3_consumption_PEMFC_vol"].append(
-                        delta_eNH3_PEMFC_vol
-                    )
-                    self.energy_use["total_eNH3_consumption_SOFC_vol"].append(
-                        delta_eNH3_SOFC_vol
-                    )
-                    self.energy_use["total_eNH3_consumption_ICE_mass"].append(
-                        delta_eNH3_ICE_mass
-                    )
-                    self.energy_use["total_eNH3_consumption_ICE_vol"].append(
-                        delta_eNH3_ICE_vol
-                    )
-                    self.energy_use["total_Li_NMC_Battery_mass"].append(
-                        delta_Li_NMC_Battery_mass
-                    )
-                    self.energy_use["total_Li_NMC_Battery_vol"].append(
-                        delta_Li_NMC_Battery_vol
-                    )
-                    self.energy_use["total_Battery2000kWh_consumption_num"].append(
-                        delta_Battery2000kWh
-                    )
+                    self.energy_use["total_diesel_consumption_C_year_ICE_mass"].append(delta_diesel_C_year)
+                    self.energy_use["total_diesel_consumption_ICE_mass"].append(delta_diesel_ICE_mass)
+                    self.energy_use["total_diesel_consumption_ICE_vol"].append(delta_diesel_ICE_vol)
+                    self.energy_use["total_LH2_consumption_PEMFC_mass"].append(delta_LH2_PEMFC_mass)
+                    self.energy_use["total_LH2_consumption_SOFC_mass"].append(delta_LH2_SOFC_mass)
+                    self.energy_use["total_LH2_consumption_PEMFC_vol"].append(delta_LH2_PEMFC_vol)
+                    self.energy_use["total_LH2_consumption_SOFC_vol"].append(delta_LH2_SOFC_vol)
+                    self.energy_use["total_eLNG_consumption_PEMFC_mass"].append(delta_eLNG_PEMFC_mass)
+                    self.energy_use["total_eLNG_consumption_SOFC_mass"].append(delta_eLNG_SOFC_mass)
+                    self.energy_use["total_eLNG_consumption_PEMFC_vol"].append(delta_eLNG_PEMFC_vol)
+                    self.energy_use["total_eLNG_consumption_SOFC_vol"].append(delta_eLNG_SOFC_vol)
+                    self.energy_use["total_eLNG_consumption_ICE_mass"].append(delta_eLNG_ICE_mass)
+                    self.energy_use["total_eLNG_consumption_ICE_vol"].append(delta_eLNG_ICE_vol)
+                    self.energy_use["total_eMethanol_consumption_PEMFC_mass"].append(delta_eMethanol_PEMFC_mass)
+                    self.energy_use["total_eMethanol_consumption_SOFC_mass"].append(delta_eMethanol_SOFC_mass)
+                    self.energy_use["total_eMethanol_consumption_PEMFC_vol"].append(delta_eMethanol_PEMFC_vol)
+                    self.energy_use["total_eMethanol_consumption_SOFC_vol"].append(delta_eMethanol_SOFC_vol)
+                    self.energy_use["total_eMethanol_consumption_ICE_mass"].append(delta_eMethanol_ICE_mass)
+                    self.energy_use["total_eMethanol_consumption_ICE_vol"].append(delta_eMethanol_ICE_vol)
+                    self.energy_use["total_eNH3_consumption_PEMFC_mass"].append(delta_eNH3_PEMFC_mass)
+                    self.energy_use["total_eNH3_consumption_SOFC_mass"].append(delta_eNH3_SOFC_mass)
+                    self.energy_use["total_eNH3_consumption_PEMFC_vol"].append(delta_eNH3_PEMFC_vol)
+                    self.energy_use["total_eNH3_consumption_SOFC_vol"].append(delta_eNH3_SOFC_vol)
+                    self.energy_use["total_eNH3_consumption_ICE_mass"].append(delta_eNH3_ICE_mass)
+                    self.energy_use["total_eNH3_consumption_ICE_vol"].append(delta_eNH3_ICE_vol)
+                    self.energy_use["total_Li_NMC_Battery_mass"].append(delta_Li_NMC_Battery_mass)
+                    self.energy_use["total_Li_NMC_Battery_vol"].append(delta_Li_NMC_Battery_vol)
+                    self.energy_use["total_Battery2000kWh_consumption_num"].append(delta_Battery2000kWh)
 
                     self.energy_use["water depth"].append(h_0)
                     # self.energy_use["water depth info from vaarweginformatie.nl"].append(depth)
@@ -2203,7 +1572,7 @@
         folium.PolyLine(line, weight=4).add_to(m)
 
         return m
-=======
+
     def calculate_max_sinkage(self, v, h_0):
         """Calculate the maximum sinkage of a moving ship
 
@@ -2229,5 +1598,4 @@
         else:
             h_squat = h_0
 
-        return h_squat
->>>>>>> aaab1b12
+        return h_squat