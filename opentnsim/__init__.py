--- conflicted
+++ resolved
@@ -11,8 +11,4 @@
 
 __author__ = """Mark van Koningsveld"""
 __email__ = "M.vanKoningsveld@tudelft.nl"
-<<<<<<< HEAD
-__version__ = "1.3.5"
-=======
-__version__ = "1.3.6"
->>>>>>> 40c60a4d
+__version__ = "1.3.6"