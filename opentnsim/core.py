"""OpenTNSim Core module

You can use this module to create nodes, vessels and other objects on the network.
"""

# package(s) related to time, space and id
import json
import logging
import uuid
import pathlib
import datetime
import time

# you need these dependencies (you can get these from anaconda)
# package(s) related to the simulation
import simpy
import random
import networkx as nx
import numpy as np
import math
import pandas as pd

# spatial libraries
import pyproj
import shapely.geometry

# additional packages

import opentnsim.energy
import opentnsim.graph_module

logger = logging.getLogger(__name__)

# Determine the wgs84 geoid
wgs84 = pyproj.Geod(ellps="WGS84")


class SimpyObject:
    """General object which can be extended by any class requiring a simpy environment

    - env: a simpy Environment
    """

    def __init__(self, env, *args, **kwargs):
        super().__init__(*args, **kwargs)
        self.env = env


class HasResource(SimpyObject):
    """Something that has a resource limitation, a resource request must be granted before the object can be used.

    - nr_resources: nr of requests that can be handled simultaneously
    """

    def __init__(self, nr_resources=1, priority=False, *args, **kwargs):
        super().__init__(*args, **kwargs)
        """Initialization"""
        self.resource = (
            simpy.PriorityResource(self.env, capacity=nr_resources)
            if priority
            else simpy.Resource(self.env, capacity=nr_resources)
        )


class Identifiable:
    """Mixin class: Something that has a name and id

    - name: a name
    - id: a unique id generated with uuid
    """

    def __init__(self, name, id=None, *args, **kwargs):
        super().__init__(*args, **kwargs)
        """Initialization"""
        self.name = name
        # generate some id, in this case based on m
        self.id = id if id else str(uuid.uuid1())


class Locatable:
    """Mixin class: Something with a geometry (geojson format)

    - geometry: can be a point as well as a polygon
    """

    def __init__(self, geometry, *args, **kwargs):
        super().__init__(*args, **kwargs)
        """Initialization"""
        self.geometry = geometry
        self.node = None


class Neighbours:
    """Can be added to a locatable object (list)

    - travel_to: list of locatables to which can be travelled
    """

    def ___init(self, travel_to, *args, **kwargs):
        super().__init__(*args, **kwargs)
        """Initialization"""
        self.neighbours = travel_to

class HasLength(SimpyObject):
    """Mixin class: Something with a storage capacity

    capacity: amount the container can hold
    level: amount the container holds initially
    total_requested: a counter that helps to prevent over requesting
    """

    def __init__(self, length, remaining_length=0, total_requested=0, *args, **kwargs):
        super().__init__(*args, **kwargs)
        """Initialization"""
        self.length = simpy.Container(self.env, capacity = length, init=remaining_length)
        self.pos_length = simpy.Container(self.env, capacity = length, init=remaining_length)

class HasContainer(SimpyObject):
    """Mixin class: Something with a storage capacity
    capacity: amount the container can hold
    level: amount the container holds initially
    container: a simpy object that can hold stuff
    total_requested: a counter that helps to prevent over requesting"""

    def __init__(self, capacity, level=0, total_requested=0, *args, **kwargs):
        super().__init__(*args, **kwargs)
        """Initialization"""
        self.container = simpy.Container(self.env, capacity, init=level)
        self.total_requested = total_requested

    @property
    def is_loaded(self):
        return True if self.container.level > 0 else False

    @property
    def filling_degree(self):
        return self.container.level / self.container.capacity


class Log(SimpyObject):
    """Mixin class: Something that has logging capability

    log: log message [format: 'start activity' or 'stop activity']
    t: timestamp
    value: a value can be logged as well
    geometry: value from locatable (lat, lon)"""

    def __init__(self, *args, **kwargs):
        super().__init__(*args, **kwargs)
        """Initialization"""
        self.log = {"Message": [], "Timestamp": [], "Value": [], "Geometry": []}

    def log_entry(self, log, t, value, geometry_log):
        """Log"""
        self.log["Message"].append(log)
        self.log["Timestamp"].append(datetime.datetime.fromtimestamp(t))
        self.log["Value"].append(value)
        self.log["Geometry"].append(geometry_log)

    def get_log_as_json(self):
        json = []
        for msg, t, value, geometry_log in zip(
            self.log["Message"],
            self.log["Timestamp"],
            self.log["Value"],
            self.log["Geometry"],
        ):
            json.append(
                dict(message=msg, time=t, value=value, geometry_log=geometry_log)
            )
        return json


class VesselProperties:
    """Mixin class: Something that has vessel properties
    This mixin is updated to better accommodate the ConsumesEnergy mixin

    - type: can contain info on vessel type (avv class, cemt_class or other)
    - B: vessel width
    - L: vessel length
    - h_min: vessel minimum water depth, can also be extracted from the network edges if they have the property ['Info']['GeneralDepth']
    - T: actual draught
    - C_B: block coefficient ('fullness') [-]
    - safety_margin : the water area above the waterway bed reserved to prevent ship grounding due to ship squatting during sailing, the value of safety margin depends on waterway bed material and ship types. For tanker vessel with rocky bed the safety margin is recommended as 0.3 m based on Van Dorsser et al. The value setting for safety margin depends on the risk attitude of the ship captain and shipping companies.
    - h_squat: the water depth considering ship squatting while the ship moving (if set to False, h_squat is disabled)
    - payload: cargo load [ton], the actual draught can be determined by knowing payload based on van Dorsser et al's method.(https://www.researchgate.net/publication/344340126_The_effect_of_low_water_on_loading_capacity_of_inland_ships)
    - vessel_type: vessel type can be selected from "Container","Dry_SH","Dry_DH","Barge","Tanker". ("Dry_SH" means dry bulk single hull, "Dry_DH" means dry bulk double hull), based on van Dorsser et al's paper.(https://www.researchgate.net/publication/344340126_The_effect_of_low_water_on_loading_capacity_of_inland_ships)
    Alternatively you can specify draught based on filling degree
    - H_e: vessel height unloaded
    - H_f: vessel height loaded
    - T_e: draught unloaded
    - T_f: draught loaded

    """
        # TODO: add blockage factor S to vessel properties

    def __init__(
            self,
            type,
            B,
            L,
            h_min=None,
            T=None,
            C_B=None,
            H_e=None,
            H_f=None,
            T_e=None,
            T_f=None,
            safety_margin=None,
            h_squat=None,
            payload=None,
            vessel_type=None,
            *args,
            **kwargs
    ):
        super().__init__(*args, **kwargs)

        """Initialization
        """
        self.type = type
        self.B = B
        self.L = L
        # hidden because these can also computed on the fly
        self._T = T
        self._h_min = h_min
        self.C_B = C_B
        # alternative  options
        self.H_e = H_e
        self.H_f = H_f
        self.T_e = T_e
        self.T_f = T_f
        self.safety_margin = safety_margin
        self.h_squat = h_squat
        self.payload = payload
        self.vessel_type = vessel_type

    @property
    def T(self):
        """Compute the actual draught

        There are 3 ways to get actual draught
        - by directly providing actual draught values in the notebook
        - Or by providing ship draughts in fully loaded state and empty state, the actual draught will be computed based on filling degree
        

        """
        if self._T is not None:
            # if we were passed a T value, use tha one
            T = self._T
        elif self.T_f is not None and self.T_e is not None:
            # base draught on filling degree
            T = self.filling_degree * (self.T_f - self.T_e) + self.T_e
        # elif self.payload is not None and self.vessel_type is not None:
        # else:    
        #     T = opentnsim.strategy.Payload2T(self, Payload_strategy = self.payload, vessel_type = self.vessel_type, bounds=(0, 40))  # this need to be tested
        # todo: for later possibly include payload2T 
        
        return T

    @property
    def h_min(self):
        if self._h_min is not None:
            h_min = self._h_min
        else:
            h_min = opentnsim.graph_module.get_minimum_depth(graph=self.env.FG, route=self.route)

        return h_min


    def calculate_max_sinkage(self, v, h_0):
        """Calculate the maximum sinkage of a moving ship

        the calculation equation is described in Barrass, B. & Derrett, R.'s book (2006), Ship Stability for Masters and Mates, chapter 42. https://doi.org/10.1016/B978-0-08-097093-6.00042-6

        some explanation for the variables in the equation:
        - h_0: water depth
        - v: ship velocity relative to the water
        - 150: Here we use the standard width 150 m as the waterway width

        """

        max_sinkage = (self.C_B * ((self.B * self._T) / (150 * h_0)) ** 0.81) * ((v*1.94) ** 2.08) / 20

        return max_sinkage

    def calculate_h_squat(self, v, h_0):

        if self.h_squat:
            h_squat = h_0 - self.calculate_max_sinkage(v, h_0)

        else:
            h_squat = h_0
        
        return h_squat


    @property
    def H(self):
        """ Calculate current height based on filling degree
        """

        return (
                self.filling_degree * (self.H_f - self.H_e)
                + self.H_e
        )



    def get_route(
            self,
            origin,
            destination,
            graph=None,
            minWidth=None,
            minHeight=None,
            minDepth=None,
            randomSeed=4,
    ):
        """ Calculate a path based on vessel restrictions
        """

        graph = graph if graph else self.env.FG
        minWidth = minWidth if minWidth else 1.1 * self.B
        minHeight = minHeight if minHeight else 1.1 * self.H
        minDepth = minDepth if minDepth else 1.1 * self.T

        # Check if information on restrictions is added to the edges
        random.seed(randomSeed)
        edge = random.choice(list(graph.edges(data=True)))
        edge_attrs = list(edge[2].keys())

        # IMPROVE THIS TO CHECK ALL EDGES AND COMBINATIONS OF RESTRICTIONS

        if all(item in edge_attrs for item in ["Width", "Height", "Depth"]):
            edges = []
            nodes = []

            for edge in graph.edges(data=True):
                if (
                        edge[2]["Width"] >= minWidth
                        and edge[2]["Height"] >= minHeight
                        and edge[2]["Depth"] >= minDepth
                ):
                    edges.append(edge)

                    nodes.append(graph.nodes[edge[0]])
                    nodes.append(graph.nodes[edge[1]])

            subGraph = graph.__class__()

            for node in nodes:
                subGraph.add_node(
                    node["name"],
                    name=node["name"],
                    geometry=node["geometry"],
                    position=(node["geometry"].x, node["geometry"].y),
                )

            for edge in edges:
                subGraph.add_edge(edge[0], edge[1], attr_dict=edge[2])

            try:
                return nx.dijkstra_path(subGraph, origin, destination)
                # return nx.bidirectional_dijkstra(subGraph, origin, destination)
            except:
                raise ValueError(
                    "No path was found with the given boundary conditions."
                )

        # If not, return shortest path
        else:
            return nx.dijkstra_path(graph, origin, destination)


class ConsumesEnergy:
    """Mixin class: Something that consumes energy.

    Keyword arguments:

    - P_installed: installed engine power [kW]
    - P_tot_given: Total power set by captain (includes hotel power). When P_tot_given > P_installed; P_tot_given=P_installed.
    - bulbous_bow: inland ships generally do not have a bulbous_bow, set to False (default). If a ship has a bulbous_bow, set to True.
    - L_w: weight class of the ship (depending on carrying capacity) (classes: L1 (=1), L2 (=2), L3 (=3))
    - current_year: current year
    - nu: kinematic viscosity [m^2/s]
    - rho: density of the surrounding water [kg/m^3]
    - g: gravitational accelleration [m/s^2]
    - x: number of propellers [-]
    - eta_o: open water efficiency of propeller [-]
    - eta_r: relative rotative efficiency [-]
    - eta_t: transmission efficiency [-]
    - eta_g: gearing efficiency [-]
    - c_stern: determines shape of the afterbody [-]
    - C_BB: breadth coefficient of bulbous_bow, set to 0.2 according to the paper of Kracht (1970), https://doi.org/10.5957/jsr.1970.14.1.1
    - one_k2: appendage resistance factor (1+k2) [-]
    - C_year: construction year of the engine [y]
    """

    def __init__(
            self,
            P_installed,
            L_w,
            C_year,
            current_year=None,  # current_year
            bulbous_bow=False,
            P_hotel_perc=0.05,
            P_hotel=None,
            P_tot_given=None,  # the actual power engine setting
            nu=1 * 10 ** (-6),
            rho=1000,
            g=9.81,
            x=2,
            eta_o=0.6,
            eta_r=1.00,
            eta_t=0.98,
            eta_g=0.96,
            c_stern=0,
            C_BB=0.2,
            one_k2=2.5,
            *args,
            **kwargs
    ):
        super().__init__(*args, **kwargs)

        """Initialization
        """

        self.P_installed = P_installed
        self.bulbous_bow=bulbous_bow
        self.P_hotel_perc=P_hotel_perc
        if P_hotel: # if P_hotel is specified as None calculate it from P_hotel_percentage
            self.P_hotel=P_hotel    
        else: # otherwise use the given value
            self.P_hotel = self.P_hotel_perc * self.P_installed
        self.P_tot_given=P_tot_given
        self.L_w = L_w
        self.year = current_year
        self.nu = nu
        self.rho = rho
        self.g = g
        self.x = x
        self.eta_o = eta_o
        self.eta_r = eta_r
        self.eta_t = eta_t
        self.eta_g = eta_g
        self.c_stern = c_stern
        self.C_BB = C_BB
        self.one_k2 = one_k2


        # plugin function that computes velocity based on power
        self.power2v = opentnsim.energy.power2v

        if C_year:
            self.C_year= C_year
        else:
            self.C_year = self.calculate_engine_age()


        if self.P_tot_given is not None and self.P_installed is not None:
            if P_tot_given > P_installed:
                self.P_tot_given = self.P_installed



        # # TODO: check assumption when combining move with energy
        # if self.P_tot_given is not None and self.v is not None:
        #     raise ValueError("please specify v or P_tot_given, but not both")


    # The engine age and construction year of the engine is computed with the function below.
    # The construction year of the engine is used in the emission functions (1) emission_factors_general and (2) correction_factors

    def calculate_engine_age(self):
        """Calculating the construction year of the engine, dependend on a Weibull function with
        shape factor 'k', and scale factor 'lmb', which are determined by the weight class L_w
        """

        # Determining which shape and scale factor to use, based on the weight class L_w = L1, L2 or L3
        assert self.L_w in [1,2,3],'Invalid value L_w, should be 1,2 or 3'
        if self.L_w == 1:  # Weight class L1
            self.k = 1.3
            self.lmb = 20.5
        elif self.L_w == 2:  # Weight class L2
            self.k = 1.12
            self.lmb = 18.5
        elif self.L_w == 3:  # Weight class L3
            self.k = 1.26
            self.lmb = 18.6

        # The age of the engine
        self.age = int(np.random.weibull(self.k) * self.lmb)

        # Construction year of the engine
        self.C_year = self.year - self.age

        logger.debug(f'The construction year of the engine is {self.C_year}')
        return self.C_year

    def calculate_properties(self):
        """Calculate a number of basic vessel properties
        """

    # TO DO: add properties for seagoing ships with bulbs

        self.C_M = 1.006 - 0.0056 * self.C_B ** (-3.56)  # Midship section coefficient
        self.C_WP = (1 + 2 * self.C_B) / 3  # Waterplane coefficient
        self.C_P = self.C_B / self.C_M  # Prismatic coefficient

        self.delta = self.C_B * self.L * self.B * self.T  # Water displacement

        self.lcb = -13.5 + 19.4 * self.C_P  # longitudinal center of buoyancy
        self.L_R = self.L * (1 - self.C_P + (0.06 * self.C_P * self.lcb) / (
                    4 * self.C_P - 1))  # length parameter reflecting the length of the run

        self.A_T = 0.2 * self.B * self.T  # transverse area of the transom
        # calculation for A_BT (cross-sectional area of the bulb at still water level [m^2]) depends on whether a ship has a bulb
        if self.bulbous_bow:
            self.A_BT = self.C_BB * self.B * self.T * self.C_M  # calculate A_BT for seagoing ships having a bulb
        else:
            self.A_BT = 0     # most inland ships do not have a bulb. So we assume A_BT=0.

        # Total wet area: S
        assert self.C_M >= 0, f'C_M should be positive: {self.C_M}'
        self.S = self.L * (2 * self.T + self.B) * np.sqrt(self.C_M) * (
                    0.453 + 0.4425 * self.C_B - 0.2862 * self.C_M - 0.003467 * (
                        self.B / self.T) + 0.3696 * self.C_WP)  + 2.38 * (self.A_BT / self.C_B)

        self.S_APP = 0.05 * self.S  # Wet area of appendages
        self.S_B = self.L * self.B  # Area of flat bottom

        self.D_s = 0.7 * self.T  # Diameter of the screw
        self.T_F = self.T  # Forward draught of the vessel [m]
        self.h_B = 0.2 * self.T  # Position of the centre of the transverse area [m]

    def calculate_frictional_resistance(self, v, h_0):
        """Frictional resistance

        - 1st resistance component defined by Holtrop and Mennen (1982)
        - A modification to the original friction line is applied, based on literature of Zeng (2018), to account for shallow water effects
        """

        self.R_e = v * self.L / self.nu  # Reynolds number

        self.D = h_0 - self.T  # distance from bottom ship to the bottom of the fairway
        assert self.D > 0,  f'D should be > 0: {self.D}'

        # Friction coefficient based on CFD computations of Zeng et al. (2018), in deep water
        self.Cf_deep = 0.08169 / ((np.log10(self.R_e) - 1.717) ** 2)
        assert not isinstance(self.Cf_deep, complex),  f'Cf_deep should not be complex: {self.Cf_deep}'

        # Friction coefficient based on CFD computations of Zeng et al. (2018), taking into account shallow water effects
        self.Cf_shallow = (0.08169 / ((np.log10(self.R_e) - 1.717) ** 2)) * (
                    1 + (0.003998 / (np.log10(self.R_e) - 4.393)) * (self.D / self.L) ** (-1.083))
        assert not isinstance(self.Cf_shallow, complex),  f'Cf_shallow should not be complex: {self.Cf_shallow}'

        # Friction coefficient in deep water according to ITTC-1957 curve
        self.Cf_0 = 0.075 / ((np.log10(self.R_e) - 2) ** 2)

        # 'a' is the coefficient needed to calculate the Katsui friction coefficient
        self.a = 0.042612 * np.log10(self.R_e) + 0.56725
        self.Cf_Katsui = 0.0066577 / ((np.log10(self.R_e) - 4.3762) ** self.a)

        # The average velocity underneath the ship, taking into account the shallow water effect
        # This calculation is to get V_B, which will be used in the following Cf for shallow water equation:
        if h_0 / self.T <= 4:
            self.V_B = 0.4277 * v * np.exp((h_0 / self.T) ** (-0.07625))
        else:
            self.V_B = v

        # cf_shallow and cf_deep cannot be applied directly, since a vessel also has non-horizontal wet surfaces that have to be taken
        # into account. Therefore, the following formula for the final friction coefficient 'C_f' for deep water or shallow water is
        # defined according to Zeng et al. (2018)

        # calculate Friction coefficient C_f for deep water:

        if (h_0 - self.T) / self.L > 1:
            self.C_f = self.Cf_0 + (self.Cf_deep - self.Cf_Katsui) * (self.S_B / self.S)
            logger.debug(f'now i am in the deep loop')
        else:

            # calculate Friction coefficient C_f for shallow water:
            self.C_f = self.Cf_0 + (self.Cf_shallow - self.Cf_Katsui) * (self.S_B / self.S) * (self.V_B / v) ** 2
            logger.debug(f'now i am in the shallow loop')
        assert not isinstance(self.C_f, complex),  f'C_f should not be complex: {self.C_f}'

        # The total frictional resistance R_f [kN]:
        self.R_f = (self.C_f * 0.5 * self.rho * (v ** 2) * self.S) / 1000
        assert not isinstance(self.R_f, complex),  f'R_f should not be complex: {self.R_f}'

        return self.R_f

    def calculate_viscous_resistance(self):
        """Viscous resistance

        - 2nd resistance component defined by Holtrop and Mennen (1982)
        - Form factor (1 + k1) has to be multiplied by the frictional resistance R_f, to account for the effect of viscosity"""

        # c_14 accounts for the specific shape of the afterbody
        self.c_14 = 1 + 0.0011 * self.c_stern

        # the form factor (1+k1) describes the viscous resistance
        self.one_k1 = 0.93 + 0.487 * self.c_14 * ((self.B / self.L) ** 1.068) * ((self.T / self.L) ** 0.461) * (
                    (self.L / self.L_R) ** 0.122) * (((self.L ** 3) / self.delta) ** 0.365) * (
                                  (1 - self.C_P) ** (-0.604))
        self.R_f_one_k1 = self.R_f * self.one_k1
        return self.R_f_one_k1

    def calculate_appendage_resistance(self, v):
        """Appendage resistance

        - 3rd resistance component defined by Holtrop and Mennen (1982)
        - Appendages (like a rudder, shafts, skeg) result in additional frictional resistance"""

        # Frictional resistance resulting from wetted area of appendages: R_APP [kN]
        self.R_APP = (0.5 * self.rho * (v ** 2) * self.S_APP * self.one_k2 * self.C_f) / 1000

        return self.R_APP

    def karpov(self, v, h_0):
        """Intermediate calculation: Karpov

        - The Karpov method computes a velocity correction that accounts for limited water depth (corrected velocity V2,
          expressed as "Vs + delta_V" in the paper), but it also can be used for deeper water depth (h_0 / T >= 9.5).
        - V2 has to be implemented in the wave resistance (R_W) and the residual resistance terms (R_res: R_TR, R_A, R_B)
        """

        # The Froude number used in the Karpov method is the depth related froude number F_rh

        # The different alpha** curves are determined with a sixth power polynomial approximation in Excel
        # A distinction is made between different ranges of Froude numbers, because this resulted in a better approximation of the curve
        assert self.g >= 0, f'g should be positive: {self.g}'
        assert h_0 >= 0, f'g should be positive: {h_0}'
        self.F_rh = v / np.sqrt(self.g * h_0)

        if self.F_rh <= 0.4:

            if 0 <= h_0 / self.T < 1.75:
                self.alpha_xx = (-4 * 10 ** (
                    -12)) * self.F_rh ** 3 - 0.2143 * self.F_rh ** 2 - 0.0643 * self.F_rh + 0.9997
            if 1.75 <= h_0 / self.T < 2.25:
                self.alpha_xx = -0.8333 * self.F_rh ** 3 + 0.25 * self.F_rh ** 2 - 0.0167 * self.F_rh + 1
            if 2.25 <= h_0 / self.T < 2.75:
                self.alpha_xx = -1.25 * self.F_rh ** 4 + 0.5833 * self.F_rh ** 3 - 0.0375 * self.F_rh ** 2 - 0.0108 * self.F_rh + 1
            if h_0 / self.T >= 2.75:
                self.alpha_xx = 1

        if self.F_rh > 0.4:
            if 0 <= h_0 / self.T < 1.75:
                self.alpha_xx = (-0.9274 * self.F_rh ** 6 + 9.5953 * self.F_rh ** 5 - 37.197 * self.F_rh ** 4 +
                69.666 * self.F_rh ** 3 - 65.391 * self.F_rh ** 2 + 28.025 * self.F_rh - 3.4143)
            if 1.75 <= h_0 / self.T < 2.25:
                self.alpha_xx = (2.2152 * self.F_rh ** 6 - 11.852 * self.F_rh ** 5 + 21.499 * self.F_rh ** 4 -
                12.174 * self.F_rh ** 3 - 4.7873 * self.F_rh ** 2 + 5.8662 * self.F_rh - 0.2652)
            if 2.25 <= h_0 / self.T < 2.75:
                self.alpha_xx = (1.2205 * self.F_rh ** 6 - 5.4999 * self.F_rh ** 5 + 5.7966 * self.F_rh ** 4 +
                6.6491 * self.F_rh ** 3 - 16.123 * self.F_rh ** 2 + 9.2016 * self.F_rh - 0.6342)
            if 2.75 <= h_0 / self.T < 3.25:
                self.alpha_xx = (-0.4085 * self.F_rh ** 6 + 4.534 * self.F_rh ** 5 - 18.443 * self.F_rh ** 4 +
                35.744 * self.F_rh ** 3 - 34.381 * self.F_rh ** 2 + 15.042 * self.F_rh - 1.3807)
            if 3.25 <= h_0 / self.T < 3.75:
                self.alpha_xx = (0.4078 * self.F_rh ** 6 - 0.919 * self.F_rh ** 5 - 3.8292 * self.F_rh ** 4 +
                15.738 * self.F_rh ** 3 - 19.766 * self.F_rh ** 2 + 9.7466 * self.F_rh - 0.6409)
            if 3.75 <= h_0 / self.T < 4.5:
                self.alpha_xx = (0.3067 * self.F_rh ** 6 - 0.3404 * self.F_rh ** 5 - 5.0511 * self.F_rh ** 4 +
                16.892 * self.F_rh ** 3 - 20.265 * self.F_rh ** 2 + 9.9002 * self.F_rh - 0.6712)
            if 4.5 <= h_0 / self.T < 5.5:
                self.alpha_xx = (0.3212 * self.F_rh ** 6 - 0.3559 * self.F_rh ** 5 - 5.1056 * self.F_rh ** 4 +
                16.926 * self.F_rh ** 3 - 20.253 * self.F_rh ** 2 + 10.013 * self.F_rh - 0.7196)
            if 5.5 <= h_0 / self.T < 6.5:
                self.alpha_xx = (0.9252 * self.F_rh ** 6 - 4.2574 * self.F_rh ** 5 + 5.0363 * self.F_rh ** 4 +
                3.3282 * self.F_rh ** 3 - 10.367 * self.F_rh ** 2 + 6.3993 * self.F_rh - 0.2074)
            if 6.5 <= h_0 / self.T < 7.5:
                self.alpha_xx = (0.8442 * self.F_rh ** 6 - 4.0261 * self.F_rh ** 5 + 5.313 * self.F_rh ** 4 +
                1.6442 * self.F_rh ** 3 - 8.1848 * self.F_rh ** 2 + 5.3209 * self.F_rh - 0.0267)
            if 7.5 <= h_0 / self.T < 8.5:
                self.alpha_xx = (0.1211 * self.F_rh ** 6 + 0.628 * self.F_rh ** 5 - 6.5106 * self.F_rh ** 4 +
                16.7 * self.F_rh ** 3 - 18.267 * self.F_rh ** 2 + 8.7077 * self.F_rh - 0.4745)

            if 8.5 <= h_0 / self.T < 9.5:
                if self.F_rh < 0.6:
                    self.alpha_xx = 1
                if self.F_rh >= 0.6:
                    self.alpha_xx = (-6.4069 * self.F_rh ** 6 + 47.308 * self.F_rh ** 5 - 141.93 * self.F_rh ** 4 +
                    220.23 * self.F_rh ** 3 - 185.05 * self.F_rh ** 2 + 79.25 * self.F_rh - 12.484)
            if h_0 / self.T >= 9.5:
                if self.F_rh < 0.6:
                    self.alpha_xx = 1
                if self.F_rh >= 0.6:
                    self.alpha_xx = (-6.0727 * self.F_rh ** 6 + 44.97 * self.F_rh ** 5 - 135.21 * self.F_rh ** 4 +
                    210.13 * self.F_rh ** 3 - 176.72 * self.F_rh ** 2 + 75.728 * self.F_rh - 11.893)

        self.V_2 = v / self.alpha_xx

    def calculate_wave_resistance(self, v, h_0):
        """Wave resistance

        - 4th resistance component defined by Holtrop and Mennen (1982)
        - When the speed or the vessel size increases, the wave making resistance increases
        - In shallow water, the wave resistance shows an asymptotical behaviour by reaching the critical speed
        """

        self.karpov(v, h_0)

        assert self.g >= 0, f'g should be positive: {self.g}'
        assert self.L >= 0, f'L should be positive: {self.L}'
        self.F_rL = self.V_2 / np.sqrt(self.g * self.L)  # Froude number based on ship's speed to water and its length of waterline

        # parameter c_7 is determined by the B/L ratio
        if self.B / self.L < 0.11:
            self.c_7 = 0.229577 * (self.B / self.L) ** 0.33333
        if self.B / self.L > 0.25:
            self.c_7 = 0.5 - 0.0625 * (self.L / self.B)
        else:
            self.c_7 = self.B / self.L

        # half angle of entrance in degrees
        self.i_E = 1 + 89 * np.exp(-((self.L / self.B) ** 0.80856) * ((1 - self.C_WP) ** 0.30484) * (
                    (1 - self.C_P - 0.0225 * self.lcb) ** 0.6367) * ((self.L_R / self.B) ** 0.34574) * (
                                               (100 * self.delta / (self.L ** 3)) ** 0.16302))

        self.c_1 = 2223105 * (self.c_7 ** 3.78613) * ((self.T / self.B) ** 1.07961) * (90 - self.i_E) ** (-1.37165)
        self.c_2 = 1  # accounts for the effect of the bulbous bow, which is not present at inland ships
        self.c_5 = 1 - (0.8 * self.A_T) / (
                    self.B * self.T * self.C_M)  # influence of the transom stern on the wave resistance

        # parameter c_15 depoends on the ratio L^3 / delta
        if (self.L ** 3) / self.delta < 512:
            self.c_15 = -1.69385
        if (self.L ** 3) / self.delta > 1727:
            self.c_15 = 0
        else:
            self.c_15 = -1.69385 + (self.L / (self.delta ** (1 / 3)) - 8) / 2.36

        # parameter c_16 depends on C_P
        if self.C_P < 0.8:
            self.c_16 = 8.07981 * self.C_P - 13.8673 * (self.C_P ** 2) + 6.984388 * (self.C_P ** 3)
        else:
            self.c_16 = 1.73014 - 0.7067 * self.C_P

        if self.L / self.B < 12:
            self.lmbda = 1.446 * self.C_P - 0.03 * (self.L / self.B)
        else:
            self.lmbda = 1.446 * self.C_P - 0.36

        self.m_1 = 0.0140407 * (self.L / self.T) - 1.75254 * ((self.delta) ** (1 / 3) / self.L) - 4.79323 * (
                    self.B / self.L) - self.c_16
        self.m_2 = self.c_15 * (self.C_P**2) *np.exp((-0.1)* (self.F_rL**(-2)))

        self.R_W = self.c_1 * self.c_2 * self.c_5 * self.delta * self.rho * self.g * np.exp(self.m_1 * (self.F_rL**(-0.9)) +
                   self.m_2 * np.cos(self.lmbda * (self.F_rL ** (-2)))) / 1000 # kN

        return self.R_W



    def calculate_residual_resistance(self, v, h_0):
        """Residual resistance terms

        - Holtrop and Mennen (1982) defined three residual resistance terms:
        - 1) Resistance due to immersed transom (R_TR), Karpov corrected velocity V2 is used
        - 2) Resistance due to model-ship correlation (R_A), Karpov corrected velocity V2 is used
        - 3) Resistance due to the bulbous bow (R_B), Karpov corrected velocity V2 is used
        """

        self.karpov(v, h_0)

        # Resistance due to immersed transom: R_TR [kN]
        self.F_nT = self.V_2 / np.sqrt(
            2 * self.g * self.A_T / (self.B + self.B * self.C_WP))  # Froude number based on transom immersion
        assert not isinstance(self.F_nT, complex),  f'residual? froude number should not be complex: {self.F_nT}'


        self.c_6 = 0.2 * (1 - 0.2 * self.F_nT)  # Assuming F_nT < 5, this is the expression for coefficient c_6

        self.R_TR = (0.5 * self.rho * (self.V_2 ** 2) * self.A_T * self.c_6) / 1000

        # Model-ship correlation resistance: R_A [kN]

        if self.T / self.L < 0.04:
            self.c_4 = self.T / self.L
        else:
            self.c_4 = 0.04
        self.c_2 = 1

        self.C_A = 0.006 * (self.L + 100) ** (-0.16) - 0.00205 + 0.003 * np.sqrt(self.L / 7.5) * (
                    self.C_B ** 4) * self.c_2 * (0.04 - self.c_4)
        assert not isinstance(self.C_A, complex),  f'C_A number should not be complex: {self.C_A}'


        self.R_A = (0.5 * self.rho * (self.V_2 ** 2) * self.S * self.C_A) / 1000  # kW

        # Resistance due to the bulbous bow (R_B)

        # Froude number based on immersoin of bulbous bow [-]
        self.F_ni = (self.V_2 / np.sqrt( self.g * (self.T_F - self.h_B - 0.25 * np.sqrt(self.A_BT) + 0.15 * self.V_2**2)))

        self.P_B = (0.56 * np.sqrt(self.A_BT)) / (self.T_F - 1.5 * self.h_B) #P_B is coefficient for the emergence of bulbous bow
        if self.bulbous_bow:
            self.R_B = ((0.11 * np.exp(-3 * self.P_B**2) * self.F_ni**3 * self.A_BT**1.5 * self.rho * self.g) / (1+ self.F_ni**2)) / 1000
        else:
            self.R_B = 0

        self.R_res = self.R_TR + self.R_A + self.R_B

        return self.R_res

    def calculate_total_resistance(self, v, h_0):
        """Total resistance:

        The total resistance is the sum of all resistance components (Holtrop and Mennen, 1982)
        """

        self.calculate_properties()
        self.calculate_frictional_resistance(v, h_0)
        self.calculate_viscous_resistance()
        self.calculate_appendage_resistance(v)
        self.calculate_wave_resistance(v, h_0)
        self.calculate_residual_resistance(v, h_0)

        # The total resistance R_tot [kN] = R_f * (1+k1) + R_APP + R_W + R_TR + R_A
        self.R_tot = self.R_f * self.one_k1 + self.R_APP + self.R_W + self.R_TR + self.R_A + self.R_B

        return self.R_tot

    def calculate_total_power_required(self, v):
        """Total required power:

        - The total required power is the sum of the power for systems on board (P_hotel) + power required for propulsion (P_b)
        - The P_b depends on the calculated resistance
        """

        # Required power for systems on board, "5%" based on De Vos and van Gils (2011):Walstrom versus generators troom
        # self.P_hotel = 0.05 * self.P_installed

        # Required power for propulsion
        # Effective Horse Power (EHP), P_e
        self.P_e = v * self.R_tot

        # Calculation hull efficiency
        dw = np.zeros(101)  # velocity correction coefficient
        counter = 0

        if self.F_rL < 0.2:
            self.dw = 0
        else:
            self.dw = 0.1

        self.w = 0.11 * (0.16 / self.x) * self.C_B * np.sqrt(
            (self.delta ** (1 / 3)) / self.D_s) - self.dw  # wake fraction 'w'

        assert not isinstance(self.w, complex),  f'w should not be complex: {self.w}'


        if self.x == 1:
            self.t = 0.6 * self.w * (1 + 0.67 * self.w)  # thrust deduction factor 't'
        else:
            self.t = 0.8 * self.w * (1 + 0.25 * self.w)

        self.eta_h = (1 - self.t) / (1 - self.w)  # hull efficiency eta_h

        # Delivered Horse Power (DHP), P_d

        self.P_d = self.P_e / (self.eta_o * self.eta_r * self.eta_h)

        # Brake Horse Power (BHP), P_b
        self.P_b = self.P_d / (self.eta_t * self.eta_g)
        self.P_propulsion = self.P_b    # propulsion power is brake horse power

        self.P_tot = self.P_hotel + self.P_propulsion

        # Partial engine load (P_partial): needed in the 'Emission calculations'
        if self.P_tot > self.P_installed:
            self.P_given = self.P_installed
            self.P_partial = 1
        else:
            self.P_given = self.P_tot
            self.P_partial = self.P_tot / self.P_installed

        # logger.debug(f'The total power required is {self.P_tot} kW')
        # logger.debug(f'The actual total power given is {self.P_given} kW')
        # logger.debug(f'The partial load is {self.P_partial}')

        assert not isinstance(self.P_given, complex),  f'P_given number should not be complex: {self.P_given}'

        # return to the power given by the engine to the ship (for hotelling and propulsion), which is the actual power the ship uses
        return self.P_given



    def emission_factors_general(self):
        """General emission factors:

        This function computes general emission factors, based on construction year of the engine.
        - Based on literature TNO (2019)

        Please note: later on a correction factor has to be applied to get the total emission factor
        """

        # The general emission factors of CO2, PM10 and NOX, and SFC are based on the construction year of the engine

        if self.C_year < 1974:
            self.EF_CO2 = 756
            self.EF_PM10 = 0.6
            self.EF_NOX = 10.8
            self.SFC = 235
        if 1975 <= self.C_year <= 1979:
            self.EF_CO2 = 730
            self.EF_PM10 = 0.6
            self.EF_NOX = 10.6
            self.SFC = 230
        if 1980 <= self.C_year <= 1984:
            self.EF_CO2 = 714
            self.EF_PM10 = 0.6
            self.EF_NOX = 10.4
            self.SFC = 225
        if 1985 <= self.C_year <= 1989:
            self.EF_CO2 = 698
            self.EF_PM10 = 0.5
            self.EF_NOX = 10.1
            self.SFC = 220
        if 1990 <= self.C_year <= 1994:
            self.EF_CO2 = 698
            self.EF_PM10 = 0.4
            self.EF_NOX = 10.1
            self.SFC = 220
        if 1995 <= self.C_year <= 2002:
            self.EF_CO2 = 650
            self.EF_PM10 = 0.3
            self.EF_NOX = 9.4
            self.SFC = 205
        if 2003 <= self.C_year <= 2007:
            self.EF_CO2 = 635
            self.EF_PM10 = 0.3
            self.EF_NOX = 9.2
            self.SFC = 200
        if 2008 <= self.C_year <= 2019:
            self.EF_CO2 = 635
            self.EF_PM10 = 0.2
            self.EF_NOX = 7
            self.SFC = 200
        if self.C_year > 2019:
            if self.L_w == 1:
                self.EF_CO2 = 650
                self.EF_PM10 = 0.1
                self.EF_NOX = 2.1
                self.SFC = 205
            else:
                self.EF_CO2 = 603
                self.EF_PM10 = 0.015
                self.EF_NOX = 1.8
                self.SFC = 190

        logger.debug(f'The general emission factor of CO2 is {self.EF_CO2} g/kWh')
        logger.debug(f'The general emission factor of PM10 is {self.EF_PM10} g/kWh')
        logger.debug(f'The general emission factor CO2 is {self.EF_NOX} g/kWh')
        logger.debug(f'The general fuel consumption factor for diesel is {self.SFC} g/kWh')

    def correction_factors(self, v):
        """ Partial engine load correction factors (C_partial_load):

        - The correction factors have to be multiplied by the general emission factors, to get the total emission factors
        - The correction factor takes into account the effect of the partial engine load
        - When the partial engine load is low, the correction factors are higher (engine is less efficient)
        - Based on literature TNO (2019)
        """
        #TODO: implement the case where v=None
        self.calculate_total_power_required(v=v)  # You need the P_partial values

        # Import the correction factors table
        # TODO: use package data, not an arbitrary location
        self.C_partial_load = opentnsim.energy.load_partial_engine_load_correction_factors()

        for i in range(20):
            # If the partial engine load is smaller or equal to 5%, the correction factors corresponding to P_partial = 5% are assigned.
            if self.P_partial <= self.C_partial_load.iloc[0, 0]:
                self.C_partial_load_CO2 = self.C_partial_load.iloc[0, 5]
                self.C_partial_load_PM10 = self.C_partial_load.iloc[0, 6]
                self.C_partial_load_fuel = self.C_partial_load_CO2 # CO2 emission is generated from fuel consumption, so these two
                                                                   # correction factors are equal

                # The NOX correction factors are dependend on the construction year of the engine and the weight class
                if self.C_year < 2008:
                    self.C_partial_load_NOX = self.C_partial_load.iloc[0, 1]  # <= CCR-1 class
                if 2008 <= self.C_year <= 2019:
                    self.C_partial_load_NOX = self.C_partial_load.iloc[0, 2]  # CCR-2 / Stage IIIa
                if self.C_year > 2019:
                    if self.L_w == 1:  #
                        self.C_partial_load_NOX = self.C_partial_load.iloc[
                            0, 3]  # Stage V: IWP/IWA-v/c-3 class (vessels with P <300 kW: assumed to be weight class L1)
                    else:
                        self.C_partial_load_NOX = self.C_partial_load.iloc[
                            0, 4]  # Stage V:IWP/IWA-v/c-4 class (vessels with P >300 kw: assumed to be weight class L2-L3)

            # If the partial engine load is greater than 5%:
            # It is determined inbetween which two percentages in the table the partial engine load lies
            # The correction factor is determined by means of linear interpolation

            elif self.C_partial_load.iloc[i, 0] < self.P_partial <= self.C_partial_load.iloc[i + 1, 0]:
                self.C_partial_load_CO2 = ((self.P_partial - self.C_partial_load.iloc[i, 0]) * (
                            self.C_partial_load.iloc[i + 1, 5] - self.C_partial_load.iloc[i, 5])) / (
                                self.C_partial_load.iloc[i + 1, 0] - self.C_partial_load.iloc[i, 0]) + self.C_partial_load.iloc[i, 5]
                self.C_partial_load_PM10 = ((self.P_partial - self.C_partial_load.iloc[i, 0]) * (
                            self.C_partial_load.iloc[i + 1, 6] - self.C_partial_load.iloc[i, 6])) / (
                                self.C_partial_load.iloc[i + 1, 0] - self.C_partial_load.iloc[i, 0]) + self.C_partial_load.iloc[i, 6]
                self.C_partial_load_fuel = self.C_partial_load_CO2 # CO2 emission is generated from fuel consumption, so these two
                                                                   # correction factors are equal

                if self.C_year < 2008:
                    self.C_partial_load_NOX = ((self.P_partial - self.C_partial_load.iloc[i, 0]) * (
                                self.C_partial_load.iloc[i + 1, 1] - self.C_partial_load.iloc[i, 1])) / (
                                                self.C_partial_load.iloc[i + 1, 0] - self.C_partial_load.iloc[i, 0]) +                                                                             self.C_partial_load.iloc[i, 1]
                if 2008 <= self.C_year <= 2019:
                    self.C_partial_load_NOX = ((self.P_partial - self.C_partial_load.iloc[i, 0]) * (
                                self.C_partial_load.iloc[i + 1, 2] - self.C_partial_load.iloc[i, 2])) / (
                                                self.C_partial_load.iloc[i + 1, 0] - self.C_partial_load.iloc[i, 0]) +                                                                             self.C_partial_load.iloc[i, 2]
                if self.C_year > 2019:
                    if self.L_w == 1:
                        self.C_partial_load_NOX = ((self.P_partial - self.C_partial_load.iloc[i, 0]) * (
                                    self.C_partial_load.iloc[i + 1, 3] - self.C_partial_load.iloc[i, 3])) / (
                                                self.C_partial_load.iloc[i + 1, 0] - self.C_partial_load.iloc[i, 0]) +                                                                             self.C_partial_load.iloc[i, 3]
                    else:
                        self.C_partial_load_NOX = ((self.P_partial - self.C_partial_load.iloc[i, 0]) * (
                                    self.C_partial_load.iloc[i + 1, 4] - self.C_partial_load.iloc[i, 4])) / (
                                                self.C_partial_load.iloc[i + 1, 0] - self.C_partial_load.iloc[i, 0]) +                                                                             self.C_partial_load.iloc[i, 4]

            # If the partial engine load is => 100%, the correction factors corresponding to P_partial = 100% are assigned.
            elif self.P_partial >= self.C_partial_load.iloc[19, 0]:
                self.C_partial_load_CO2 = self.C_partial_load.iloc[19, 5]
                self.C_partial_load_PM10 = self.C_partial_load.iloc[19, 6]
                self.C_partial_load_fuel = self.C_partial_load_CO2 # CO2 emission is generated from fuel consumption, so these two
                                                                   # correction factors are equal

                # The NOX correction factors are dependend on the construction year of the engine and the weight class
                if self.C_year < 2008:
                    self.C_partial_load_NOX = self.C_partial_load.iloc[19, 1]  # <= CCR-1 class
                if 2008 <= self.C_year <= 2019:
                    self.C_partial_load_NOX = self.C_partial_load.iloc[19, 2]  # CCR-2 / Stage IIIa
                if self.C_year > 2019:
                    if self.L_w == 1:  #
                        self.C_partial_load_NOX = self.C_partial_load.iloc[
                            19, 3]  # Stage V: IWP/IWA-v/c-3 class (vessels with P <300 kW: assumed to be weight class L1)
                    else:
                        self.C_partial_load_NOX = self.C_partial_load.iloc[
                            19, 4]  # Stage V:IWP/IWA-v/c-4 class (vessels with P >300 kw: assumed to be weight class L2-L3)

        logger.debug(f'Partial engine load correction factor of CO2 is {self.C_partial_load_CO2}')
        logger.debug(f'Partial engine load correction factor of PM10 is {self.C_partial_load_PM10}')
        logger.debug(f'Partial engine load correction factor of NOX is {self.C_partial_load_NOX}')
        logger.debug(f'Partial engine load correction factor of diesel fuel consumption is {self.C_partial_load_fuel}')

    def calculate_emission_factors_total(self, v):
        """Total emission factors:

        - The total emission factors can be computed by multiplying the general emission factor by the correction factor
        """

        self.emission_factors_general()  # You need the values of the general emission factors of CO2, PM10, NOX
        self.correction_factors(v=v)  # You need the correction factors of CO2, PM10, NOX

        # The total emission factor is calculated by multiplying the general emission factor (EF_CO2 / EF_PM10 / EF_NOX)
        # By the correction factor (C_partial_load_CO2 / C_partial_load_PM10 / C_partial_load_NOX)

        self.total_factor_CO2 = self.EF_CO2 * self.C_partial_load_CO2
        self.total_factor_PM10 = self.EF_PM10 * self.C_partial_load_PM10
        self.total_factor_NOX = self.EF_NOX * self.C_partial_load_NOX
        self.total_factor_FU = self.SFC * self.C_partial_load_fuel

        logger.debug(f'The total emission factor of CO2 is {self.total_factor_CO2} g/kWh')
        logger.debug(f'The total emission factor of PM10 is {self.total_factor_PM10} g/kWh')
        logger.debug(f'The total emission factor CO2 is {self.total_factor_NOX} g/kWh')
        logger.debug(f'The total fuel use factor for diesel is {self.total_factor_FU} g/kWh')



    def calculate_fuel_use_g_m(self,v):
        """Total fuel use in g/m:

        - The total fuel use in g/m can be computed by total fuel use in g (P_tot * delt_t * self.total_factor_FU) diveded by the sailing distance (v * delt_t)
        """
        self.fuel_use_g_m = (self.P_given * self.total_factor_FU / v ) / 3600
        return self.fuel_use_g_m


    def calculate_fuel_use_g_s(self):
        """Total fuel use in g/s:

       - The total fuel use in g/s can be computed by total emission in g (P_tot * delt_t * self.total_factor_FU) diveded by the sailing duration (delt_t)
       """
        self.fuel_use_g_m = self.P_given * self.total_factor_FU / 3600
        return self.fuel_use_g_s


    def calculate_emission_rates_g_m(self,v):
        """CO2, PM10, NOX emission rates in g/m:

        - The CO2, PM10, NOX emission rates in g/m can be computed by total fuel use in g (P_tot * delt_t * self.total_factor_) diveded by the sailing distance (v * delt_t)
        """
        self.emission_g_m_CO2 = self.P_given * self.total_factor_CO2 / v / 3600
        self.emission_g_m_PM10 = self.P_given * self.total_factor_PM10 / v / 3600
        self.emission_g_m_NOX = self.P_given * self.total_factor_NOX / v / 3600

        return self.emission_g_m_CO2, self.emission_g_m_PM10, self.emission_g_m_NOX



    def calculate_emission_rates_g_s(self):
        """CO2, PM10, NOX emission rates in g/s:

        - The CO2, PM10, NOX emission rates in g/s can be computed by total fuel use in g (P_tot * delt_t * self.total_factor_) diveded by the sailing duration (delt_t)
        """
        self.emission_g_s_CO2 = self.P_given * self.total_factor_CO2 / 3600
        self.emission_g_s_PM10 = self.P_given * self.total_factor_PM10 / 3600
        self.emission_g_s_NOX = self.P_given * self.total_factor_NOX / 3600

        return self.emission_g_s_CO2, self.emission_g_s_PM10, self.emission_g_s_NOX



class Routeable:
    """Mixin class: Something with a route (networkx format)

    - route: a networkx path
    """

    def __init__(self, route, complete_path=None, *args, **kwargs):
        super().__init__(*args, **kwargs)
        """Initialization"""
        self.route = route
        self.complete_path = complete_path

class IsLockWaitingArea(HasResource, Identifiable, Log):
    """Mixin class: Something has lock object properties

    - properties in meters
    - operation in seconds
    """

    def __init__(
        self,
        node,
        *args,
        **kwargs
    ):
        super().__init__(*args, **kwargs)
        """Initialization
        """

        waiting_area_resources = 100
        self.waiting_area = {
            node: simpy.PriorityResource(self.env, capacity=waiting_area_resources),
        }

        #departure_resources = 4
        #self.departure = {
        #    node: simpy.PriorityResource(self.env, capacity=departure_resources),
        #}

class IsLockLineUpArea(HasResource, HasLength, Identifiable, Log):
    """Mixin class: Something has lock object properties
    - properties in meters
    - operation in seconds
    """

    def __init__(
        self,
        node,
        lineup_length,
        *args,
        **kwargs
    ):
        super().__init__(length = lineup_length, remaining_length = lineup_length, *args, **kwargs)
        """Initialization"""

        self.lock_queue_length = 0

        # Lay-Out
        self.enter_line_up_area = {
            node: simpy.PriorityResource(self.env, capacity=1),
        }

        self.line_up_area = {
            node: simpy.PriorityResource(self.env, capacity=100),
        }

        self.converting_while_in_line_up_area = {
            node: simpy.PriorityResource(self.env, capacity=1),
        }

        self.pass_line_up_area = {
            node: simpy.PriorityResource(self.env, capacity=1),
        }

class HasLockDoors(SimpyObject):

     def __init__(
        self,
        node_1,
        node_3,
        *args,
        **kwargs
    ):
        super().__init__(*args, **kwargs)
        """Initialization
        """

        self.doors_1 = {
            node_1: simpy.PriorityResource(self.env, capacity = 1),
        }
        self.doors_2 = {
            node_3: simpy.PriorityResource(self.env, capacity = 1),
        }

class IsLock(HasResource, HasLength, HasLockDoors, Identifiable, Log):
    """Mixin class: Something has lock object properties
    - properties in meters
    - operation in seconds
    """

    def __init__(
        self,
        node_1,
        node_2,
        node_3,
        lock_length,
        lock_width,
        lock_depth,
        doors_open,
        doors_close,
        wlev_dif,
        disch_coeff,
        grav_acc,
        opening_area,
        opening_depth,
        simulation_start,
        operating_time,
        *args,
        **kwargs
    ):

        """Initialization"""

        # Properties
        self.lock_length = lock_length
        self.lock_width = lock_width
        self.lock_depth = lock_depth
        self.wlev_dif = wlev_dif
        self.disch_coeff = disch_coeff
        self.grav_acc = grav_acc
        self.opening_area = opening_area
        self.opening_depth = opening_depth
        self.simulation_start = simulation_start.timestamp()
        self.operating_time = operating_time

        # Operating
        self.doors_open = doors_open
        self.doors_close = doors_close

        # Water level
        assert node_1 != node_3

        self.node_1 = node_1
        self.node_3 = node_3
        self.water_level = random.choice([node_1, node_3])

        super().__init__(length = lock_length, remaining_length = lock_length, node_1 = node_1, node_3 = node_3, *args, **kwargs)

    def operation_time(self, environment):
        if type(self.wlev_dif) == list:
            operating_time = (2*self.lock_width*self.lock_length*abs(self.wlev_dif[1][np.abs(self.wlev_dif[0]-(environment.now-self.simulation_start)).argmin()]))/(self.disch_coeff*self.opening_area*math.sqrt(2*self.grav_acc*self.opening_depth))

        elif type(self.wlev_dif) == float or type(self.wlev_dif) == int:
            operating_time = (2*self.lock_width*self.lock_length*abs(self.wlev_dif))/(self.disch_coeff*self.opening_area*math.sqrt(2*self.grav_acc*self.opening_depth))
        assert not isinstance(operating_time, complex),  f'operating_time number should not be complex: {operating_time}'


        return operating_time

    def convert_chamber(self, environment, new_level, number_of_vessels):
        """ Convert the water level """

        # Close the doors
        self.log_entry("Lock doors closing start", environment.now, number_of_vessels, self.water_level)
        yield environment.timeout(self.doors_close)
        self.log_entry("Lock doors closing stop", environment.now, number_of_vessels, self.water_level)

        # Convert the chamber
        self.log_entry(
            "Lock chamber converting start", environment.now, number_of_vessels, self.water_level
        )

        # Water level will shift
        self.change_water_level(new_level)
        yield environment.timeout(self.operation_time(environment))
        self.log_entry(
            "Lock chamber converting stop", environment.now, number_of_vessels, self.water_level
        )
        # Open the doors
        self.log_entry("Lock doors opening start", environment.now, number_of_vessels, self.water_level)
        yield environment.timeout(self.doors_open)
        self.log_entry("Lock doors opening stop", environment.now, number_of_vessels, self.water_level)

    def change_water_level(self, side):
        """ Change water level and priorities in queue """

        self.water_level = side

        for request in self.resource.queue:
            request.priority = -1 if request.priority == 0 else 0

            if request.priority == -1:
                self.resource.queue.insert(
                    0, self.resource.queue.pop(self.resource.queue.index(request))
                )
            else:
                self.resource.queue.insert(
                    -1, self.resource.queue.pop(self.resource.queue.index(request))
                )

class Movable(Locatable, Routeable, Log):
    """Mixin class: Something can move

    Used for object that can move with a fixed speed

    - geometry: point used to track its current location
    - v: speed
    """

    def __init__(self, v, *args, **kwargs):
        super().__init__(*args, **kwargs)
        """Initialization"""
        self.v = v
        self.edge_functions = []



    def move(self):
        """determine distance between origin and destination, and
        yield the time it takes to travel it
        Assumption is that self.path is in the right order - vessel moves from route[0] to route[-1].
        """
        self.distance = 0
        speed = self.v

        # Check if vessel is at correct location - if not, move to location
        if (
            self.geometry
            != nx.get_node_attributes(self.env.FG, "geometry")[self.route[0]]
        ):
            orig = self.geometry
            dest = nx.get_node_attributes(self.env.FG, "geometry")[self.route[0]]

            logger.debug("Origin: {orig}")
            logger.debug("Destination: {dest}")

            self.distance += wgs84.inv(
                shapely.geometry.asShape(orig).x,
                shapely.geometry.asShape(orig).y,
                shapely.geometry.asShape(dest).x,
                shapely.geometry.asShape(dest).y,
            )[2]

            yield self.env.timeout(self.distance / self.current_speed)
            self.log_entry("Sailing to start", self.env.now, self.distance, dest)


        # Move over the path and log every step
        for node in enumerate(self.route):
            self.node = node[1]

            if node[0] + 2 <= len(self.route):
                origin = self.route[node[0]]
                destination = self.route[node[0] + 1]


            if "Waiting area" in self.env.FG.nodes[destination].keys():
                locks = self.env.FG.nodes[destination]["Waiting area"]
                for lock in locks:
                    loc = self.route.index(destination)
                    for r in self.route[loc:]:
                        if 'Line-up area' in self.env.FG.nodes[r].keys():
                            wait_for_waiting_area = self.env.now
                            access_waiting_area = lock.waiting_area[destination].request()
                            yield access_waiting_area

                            if wait_for_waiting_area != self.env.now:
                                waiting = self.env.now - wait_for_waiting_area
                                self.log_entry("Waiting to enter waiting area start", wait_for_waiting_area, 0, nx.get_node_attributes(self.env.FG, "geometry")[origin],)
                                self.log_entry("Waiting to enter waiting area stop", self.env.now, waiting, nx.get_node_attributes(self.env.FG, "geometry")[origin],)

            if "Waiting area" in self.env.FG.nodes[origin].keys():
                locks = self.env.FG.nodes[origin]["Waiting area"]
                for lock in locks:
                    loc = self.route.index(origin)
                    for r in self.route[loc:]:
                        if 'Line-up area' in self.env.FG.nodes[r].keys():
                            locks2 = self.env.FG.nodes[r]["Line-up area"]
                            for r2 in self.route[loc:]:
                                if 'Lock' in self.env.FG.nodes[r2].keys():
                                    locks3 = self.env.FG.nodes[r2]["Lock"]
                                    break

                            self.lock_name = []
                            for lock3 in locks3:
                                if lock3.water_level == self.route[self.route.index(r2)-1]:
                                    for lock2 in locks2:
                                        if lock2.name == lock3.name:
                                            if lock2.lock_queue_length == 0:
                                                self.lock_name = lock3.name
                                        break

                            lock_queue_length = [];
                            if self.lock_name == []:
                                for lock2 in locks2:
                                    lock_queue_length.append(lock2.lock_queue_length)

                                self.lock_name = locks2[lock_queue_length.index(min(lock_queue_length))].name

                            for lock2 in locks2:
                                if lock2.name == self.lock_name:
                                    lock2.lock_queue_length += 1

                            for lock2 in locks2:
                                if lock2.name == self.lock_name:
                                    self.v = 0.5*speed
                                    break

                            wait_for_lineup_area = self.env.now
                            lock.waiting_area[origin].release(access_waiting_area)

                            if self.route[self.route.index(r2)-1] == lock3.node_1:
                                if lock3.doors_2[lock3.node_3].users != [] and lock3.doors_2[lock3.node_3].users[0].priority == -1:
                                    if self.L < lock2.length.level + lock3.length.level:
                                        access_lineup_length = lock2.length.get(self.L)
                                    elif self.L < lock2.length.level:
                                        if lock2.length.level == lock2.length.capacity:
                                            access_lineup_length = lock2.length.get(self.L)
                                        elif lock2.line_up_area[r].users != [] and lock3.length.level < lock2.line_up_area[r].users[0].length:
                                            access_lineup_length = lock2.length.get(self.L)
                                        else:
                                            if lock2.length.get_queue == []:
                                                access_lineup_length = lock2.length.get(lock2.length.capacity)
                                                lock2.length.get_queue[-1].length = self.L
                                                yield access_lineup_length
                                                correct_lineup_length = lock2.length.put(lock2.length.capacity-self.L)
                                            else:
                                                total_length_waiting_vessels = 0
                                                for q in reversed(range(len(lock2.length.get_queue))):
                                                    if lock2.length.get_queue[q].amount == lock2.length.capacity:
                                                        break
                                                for q2 in range(q,len(lock2.length.get_queue)):
                                                    total_length_waiting_vessels += lock2.length.get_queue[q2].length

                                                if self.L > lock2.length.capacity - total_length_waiting_vessels:
                                                    access_lineup_length = lock2.length.get(lock2.length.capacity)
                                                    lock2.length.get_queue[-1].length = self.L
                                                    yield access_lineup_length
                                                    correct_lineup_length = lock2.length.put(lock2.length.capacity-self.L)
                                                else:
                                                    access_lineup_length = lock2.length.get(self.L)
                                                    lock2.length.get_queue[-1].length = self.L
                                                    yield access_lineup_length
                                    else:
                                        if lock2.length.get_queue == []:
                                            access_lineup_length = lock2.length.get(lock2.length.capacity)
                                            lock2.length.get_queue[-1].length = self.L
                                            yield access_lineup_length
                                            correct_lineup_length = lock2.length.put(lock2.length.capacity-self.L)
                                        else:
                                            total_length_waiting_vessels = 0
                                            for q in reversed(range(len(lock2.length.get_queue))):
                                                if lock2.length.get_queue[q].amount == lock2.length.capacity:
                                                    break
                                            for q2 in range(q,len(lock2.length.get_queue)):
                                                total_length_waiting_vessels += lock2.length.get_queue[q2].length

                                            if self.L > lock2.length.capacity - total_length_waiting_vessels:
                                                access_lineup_length = lock2.length.get(lock2.length.capacity)
                                                lock2.length.get_queue[-1].length = self.L
                                                yield access_lineup_length
                                                correct_lineup_length = lock2.length.put(lock2.length.capacity-self.L)
                                            else:
                                                access_lineup_length = lock2.length.get(self.L)
                                                lock2.length.get_queue[-1].length = self.L
                                                yield access_lineup_length

                                else:
                                    if lock2.length.level == lock2.length.capacity:
                                        access_lineup_length = lock2.length.get(self.L)
                                    elif lock2.line_up_area[r].users != [] and self.L < lock2.line_up_area[r].users[-1].lineup_dist-0.5*lock2.line_up_area[r].users[-1].length:
                                        access_lineup_length = lock2.length.get(self.L)
                                    else:
                                        if lock2.length.get_queue == []:
                                            access_lineup_length = lock2.length.get(lock2.length.capacity)
                                            lock2.length.get_queue[-1].length = self.L
                                            yield access_lineup_length
                                            correct_lineup_length = lock2.length.put(lock2.length.capacity-self.L)
                                        else:
                                            total_length_waiting_vessels = 0
                                            for q in reversed(range(len(lock2.length.get_queue))):
                                                if lock2.length.get_queue[q].amount == lock2.length.capacity:
                                                    break
                                            for q2 in range(q,len(lock2.length.get_queue)):
                                                total_length_waiting_vessels += lock2.length.get_queue[q2].length

                                            if self.L > lock2.length.capacity - total_length_waiting_vessels:
                                                access_lineup_length = lock2.length.get(lock2.length.capacity)
                                                lock2.length.get_queue[-1].length = self.L
                                                yield access_lineup_length
                                                correct_lineup_length = lock2.length.put(lock2.length.capacity-self.L)
                                            else:
                                                access_lineup_length = lock2.length.get(self.L)
                                                lock2.length.get_queue[-1].length = self.L
                                                yield access_lineup_length

                            elif self.route[self.route.index(r2)-1] == lock3.node_3:
                                if lock3.doors_1[lock3.node_1].users != [] and lock3.doors_1[lock3.node_1].users[0].priority == -1:
                                    if self.L < lock2.length.level + lock3.length.level:
                                        access_lineup_length = lock2.length.get(self.L)
                                    elif self.L < lock2.length.level:
                                        if lock2.length.level == lock2.length.capacity:
                                            access_lineup_length = lock2.length.get(self.L)
                                        elif lock2.line_up_area[r].users != [] and lock3.length.level < lock2.line_up_area[r].users[0].length:
                                            access_lineup_length = lock2.length.get(self.L)
                                        else:
                                            if lock2.length.get_queue == []:
                                                access_lineup_length = lock2.length.get(lock2.length.capacity)
                                                yield access_lineup_length
                                                correct_lineup_length = lock2.length.put(lock2.length.capacity-self.L)
                                                yield correct_lineup_length
                                            else:
                                                total_length_waiting_vessels = 0
                                                for q in reversed(range(len(lock2.length.get_queue))):
                                                    if lock2.length.get_queue[q].amount == lock2.length.capacity:
                                                        break
                                                for q2 in range(q,len(lock2.length.get_queue)):
                                                    total_length_waiting_vessels += lock2.length.get_queue[q2].length

                                                if self.L > lock2.length.capacity - total_length_waiting_vessels:
                                                    access_lineup_length = lock2.length.get(lock2.length.capacity)
                                                    lock2.length.get_queue[-1].length = self.L
                                                    yield access_lineup_length
                                                    correct_lineup_length = lock2.length.put(lock2.length.capacity-self.L)
                                                else:
                                                    access_lineup_length = lock2.length.get(self.L)
                                                    lock2.length.get_queue[-1].length = self.L
                                                    yield access_lineup_length
                                    else:
                                        if lock2.length.get_queue == []:
                                            access_lineup_length = lock2.length.get(lock2.length.capacity)
                                            lock2.length.get_queue[-1].length = self.L
                                            yield access_lineup_length
                                            correct_lineup_length = lock2.length.put(lock2.length.capacity-self.L)
                                        else:
                                            total_length_waiting_vessels = 0
                                            for q in reversed(range(len(lock2.length.get_queue))):
                                                if lock2.length.get_queue[q].amount == lock2.length.capacity:
                                                    break
                                            for q2 in range(q,len(lock2.length.get_queue)):
                                                total_length_waiting_vessels += lock2.length.get_queue[q2].length

                                            if self.L > lock2.length.capacity - total_length_waiting_vessels:
                                                access_lineup_length = lock2.length.get(lock2.length.capacity)
                                                lock2.length.get_queue[-1].length = self.L
                                                yield access_lineup_length
                                                correct_lineup_length = lock2.length.put(lock2.length.capacity-self.L)
                                            else:
                                                access_lineup_length = lock2.length.get(self.L)
                                                lock2.length.get_queue[-1].length = self.L
                                                yield access_lineup_length
                                else:
                                    if lock2.length.level == lock2.length.capacity:
                                        access_lineup_length = lock2.length.get(self.L)
                                    elif lock2.line_up_area[r].users != [] and self.L < lock2.line_up_area[r].users[-1].lineup_dist-0.5*lock2.line_up_area[r].users[-1].length:
                                        access_lineup_length = lock2.length.get(self.L)
                                    else:
                                        if lock2.length.get_queue == []:
                                            access_lineup_length = lock2.length.get(lock2.length.capacity)
                                            lock2.length.get_queue[-1].length = self.L
                                            yield access_lineup_length
                                            correct_lineup_length = lock2.length.put(lock2.length.capacity-self.L)
                                        else:
                                            total_length_waiting_vessels = 0
                                            for q in reversed(range(len(lock2.length.get_queue))):
                                                if lock2.length.get_queue[q].amount == lock2.length.capacity:
                                                    break
                                            for q2 in range(q,len(lock2.length.get_queue)):
                                                total_length_waiting_vessels += lock2.length.get_queue[q2].length

                                            if self.L > lock2.length.capacity - total_length_waiting_vessels:
                                                access_lineup_length = lock2.length.get(lock2.length.capacity)
                                                lock2.length.get_queue[-1].length = self.L
                                                yield access_lineup_length
                                                correct_lineup_length = lock2.length.put(lock2.length.capacity-self.L)
                                            else:
                                                access_lineup_length = lock2.length.get(self.L)
                                                lock2.length.get_queue[-1].length = self.L
                                                yield access_lineup_length

                            if len(lock2.line_up_area[r].users) != 0:
                                self.lineup_dist = lock2.line_up_area[r].users[-1].lineup_dist - 0.5*lock2.line_up_area[r].users[-1].length - 0.5*self.L
                            else:
                                self.lineup_dist = lock2.length.capacity - 0.5*self.L

                            [lineup_area_start_lat, lineup_area_start_lon, lineup_area_stop_lat, lineup_area_stop_lon] = [self.env.FG.nodes[self.route[self.route.index(r)]]['geometry'].x, self.env.FG.nodes[self.route[self.route.index(r)]]['geometry'].y,
                                                                                                                          self.env.FG.nodes[self.route[self.route.index(r)+1]]['geometry'].x, self.env.FG.nodes[self.route[self.route.index(r)+1]]['geometry'].y]
                            fwd_azimuth,_,_ = wgs84.inv(lineup_area_start_lat, lineup_area_start_lon, lineup_area_stop_lat, lineup_area_stop_lon)
                            [self.lineup_pos_lat,self.lineup_pos_lon,_] = wgs84.fwd(self.env.FG.nodes[self.route[self.route.index(r)]]['geometry'].x,
                                                                                         self.env.FG.nodes[self.route[self.route.index(r)]]['geometry'].y,
                                                                                         fwd_azimuth,self.lineup_dist)

                            access_lineup_area = lock2.line_up_area[r].request()
                            lock2.line_up_area[r].users[-1].length = self.L
                            lock2.line_up_area[r].users[-1].id = self.id
                            lock2.line_up_area[r].users[-1].lineup_pos_lat = self.lineup_pos_lat
                            lock2.line_up_area[r].users[-1].lineup_pos_lon = self.lineup_pos_lon
                            lock2.line_up_area[r].users[-1].lineup_dist = self.lineup_dist
                            lock2.line_up_area[r].users[-1].n = len(lock2.line_up_area[r].users)
                            lock2.line_up_area[r].users[-1].v = 0.25*speed
                            lock2.line_up_area[r].users[-1].wait_for_next_cycle = False
                            yield access_lineup_area

                            enter_lineup_length = lock2.enter_line_up_area[r].request()
                            yield enter_lineup_length
                            lock2.enter_line_up_area[r].users[0].id = self.id

                            if wait_for_lineup_area != self.env.now:
                                self.v = 0.25*speed
                                waiting = self.env.now - wait_for_lineup_area
                                self.log_entry("Waiting in waiting area start", wait_for_lineup_area, 0, nx.get_node_attributes(self.env.FG, "geometry")[origin])
                                self.log_entry("Waiting in waiting area stop", self.env.now, waiting, nx.get_node_attributes(self.env.FG, "geometry")[origin])
                            break

            if "Line-up area" in self.env.FG.nodes[destination].keys():
                locks = self.env.FG.nodes[destination]["Line-up area"]
                for lock in locks:
                    if lock.name == self.lock_name:
                        loc = self.route.index(destination)
                        orig = shapely.geometry.Point(self.lineup_pos_lat,self.lineup_pos_lon)
                        for r in self.route[loc:]:
                            if 'Lock' in self.env.FG.nodes[r].keys():
                                locks = self.env.FG.nodes[r]["Lock"]
                                for lock2 in locks:
                                    for q in range(len(lock.line_up_area[destination].users)):
                                        if lock.line_up_area[destination].users[q].id == self.id:
                                            if self.route[self.route.index(r)-1] == lock2.node_1:
                                                if lock2.doors_2[lock2.node_3].users != [] and lock2.doors_2[lock2.node_3].users[0].priority == -1:
                                                    if q <= 1 and lock.line_up_area[destination].users[q].n != lock.line_up_area[destination].users[q].n-len(lock2.resource.users):
                                                        self.lineup_dist = lock.length.capacity - 0.5*self.L
                                            elif self.route[self.route.index(r)-1] == lock2.node_3:
                                                if lock2.doors_1[lock2.node_1].users != [] and lock2.doors_1[lock2.node_1].users[0].priority == -1:
                                                    if q <= 1 and lock.line_up_area[destination].users[q].n != lock.line_up_area[destination].users[q].n-len(lock2.resource.users):
                                                        self.lineup_dist = lock.length.capacity - 0.5*self.L
                                            [self.lineup_pos_lat,self.lineup_pos_lon,_] = wgs84.fwd(self.env.FG.nodes[self.route[self.route.index(destination)]]['geometry'].x,
                                                                                                         self.env.FG.nodes[self.route[self.route.index(destination)]]['geometry'].y,
                                                                                                         fwd_azimuth,self.lineup_dist)
                                            lock.line_up_area[destination].users[q].lineup_pos_lat = self.lineup_pos_lat
                                            lock.line_up_area[destination].users[q].lineup_pos_lon = self.lineup_pos_lon
                                            lock.line_up_area[destination].users[q].lineup_dist = self.lineup_dist
                                            break

            if "Line-up area" in self.env.FG.nodes[origin].keys():
                locks = self.env.FG.nodes[origin]["Line-up area"]
                for lock in locks:
                    if lock.name == self.lock_name:
                        loc = self.route.index(origin)
                        orig = shapely.geometry.Point(self.lineup_pos_lat,self.lineup_pos_lon)
                        for r in self.route[loc:]:
                            if 'Lock' in self.env.FG.nodes[r].keys():
                                locks = self.env.FG.nodes[r]["Lock"]
                                lock.enter_line_up_area[origin].release(enter_lineup_length)
                                for q in range(len(lock.line_up_area[origin].users)):
                                    if lock.line_up_area[origin].users[q].id == self.id:
                                        if q > 0:
                                            _,_,distance = wgs84.inv(orig.x,
                                                                          orig.y,
                                                                          lock.line_up_area[origin].users[0].lineup_pos_lat,
                                                                          lock.line_up_area[origin].users[0].lineup_pos_lon)
                                            yield self.env.timeout(distance/self.v)
                                            break

                                for lock2 in locks:
                                    if lock2.name == self.lock_name:
                                        self.v = 0.25*speed
                                        wait_for_lock_entry = self.env.now

                                        for r2 in self.route[(loc+1):]:
                                            if 'Line-up area' in self.env.FG.nodes[r2].keys():
                                                locks = self.env.FG.nodes[r2]["Line-up area"]
                                                for lock3 in locks:
                                                    if lock3.name == self.lock_name:
                                                        break
                                                break

                                        if self.route[self.route.index(r)-1] == lock2.node_1:
                                            if len(lock2.doors_2[lock2.node_3].users) != 0:
                                                if lock2.doors_2[lock2.node_3].users[0].priority == -1:
                                                    if self.L > (lock2.resource.users[-1].lock_dist-0.5*lock2.resource.users[-1].length) or lock2.resource.users[-1].converting == True:
                                                        access_lock_door2 = lock2.doors_2[lock2.node_3].request(priority = -1)
                                                        yield access_lock_door2
                                                        lock2.doors_2[lock2.node_3].release(access_lock_door2)

                                                        wait_for_next_cycle = lock3.pass_line_up_area[r2].request()
                                                        yield wait_for_next_cycle
                                                        lock3.pass_line_up_area[r2].release(wait_for_next_cycle)

                                                    if lock.converting_while_in_line_up_area[origin].users != []:
                                                        waiting_during_converting = lock.converting_while_in_line_up_area[origin].request(priority = -1)
                                                        yield waiting_during_converting
                                                        lock.converting_while_in_line_up_area[origin].release(waiting_during_converting)

                                                    elif (len(lock2.doors_1[lock2.node_1].users) == 0 or (len(lock2.doors_1[lock2.node_1].users) != 0 and lock2.doors_1[lock2.node_1].users[0].priority != -1)) and self.route[self.route.index(r)-1] != lock2.water_level:
                                                        waiting_during_converting = lock.converting_while_in_line_up_area[origin].request()
                                                        yield waiting_during_converting
                                                        yield from lock2.convert_chamber(self.env, self.route[self.route.index(r)-1], 0)
                                                        lock.converting_while_in_line_up_area[origin].release(waiting_during_converting)

                                                    access_lock_door1 = lock2.doors_1[lock2.node_1].request()
                                                    yield access_lock_door1

                                                    if lock2.doors_2[lock2.node_3].users != [] and lock2.doors_2[lock2.node_3].users[0].priority == -1:
                                                        access_lock_door2 = lock2.doors_2[lock2.node_3].request(priority = -1)
                                                        lock2.doors_2[lock2.node_3].release(lock2.doors_2[lock2.node_3].users[0])
                                                        yield access_lock_door2
                                                        lock2.doors_2[lock2.node_3].users[0].id = self.id
                                                    else:
                                                        access_lock_door2 = lock2.doors_2[lock2.node_3].request(priority = -1)
                                                        yield access_lock_door2
                                                        lock2.doors_2[lock2.node_3].users[0].id = self.id

                                                else:
                                                    if lock3.converting_while_in_line_up_area[r2].users != []:
                                                        waiting_during_converting = lock3.converting_while_in_line_up_area[r2].request()
                                                        yield waiting_during_converting
                                                        lock3.converting_while_in_line_up_area[r2].release(waiting_during_converting)

                                                    access_lock_door1 = lock2.doors_1[lock2.node_1].request()
                                                    yield access_lock_door1

                                                    if lock2.doors_2[lock2.node_3].users != [] and lock2.doors_2[lock2.node_3].users[0].priority == -1:
                                                        access_lock_door2 = lock2.doors_2[lock2.node_3].request(priority = -1)
                                                        lock2.doors_2[lock2.node_3].release(lock2.doors_2[lock2.node_3].users[0])
                                                        yield access_lock_door2
                                                        lock2.doors_2[lock2.node_3].users[0].id = self.id
                                                    else:
                                                        access_lock_door2 = lock2.doors_2[lock2.node_3].request(priority = -1)
                                                        yield access_lock_door2
                                                        lock2.doors_2[lock2.node_3].users[0].id = self.id
                                            else:
                                                if lock2.doors_2[lock2.node_3].users != [] and lock2.doors_2[lock2.node_3].users[0].priority == -1:
                                                    access_lock_door1 = lock2.doors_1[lock2.node_1].request()
                                                    yield access_lock_door1
                                                    access_lock_door2 = lock2.doors_2[lock2.node_3].request(priority = -1)
                                                    lock2.doors_2[lock2.node_3].release(lock2.doors_2[lock2.node_3].users[0])
                                                    yield access_lock_door2
                                                    lock2.doors_2[lock2.node_3].users[0].id = self.id

                                                elif lock2.doors_2[lock2.node_3].users != [] and lock2.doors_2[lock2.node_3].users[0].priority == 0:
                                                    access_lock_door1 = lock2.doors_1[lock2.node_1].request()
                                                    yield access_lock_door1
                                                    access_lock_door2 = lock2.doors_2[lock2.node_3].request(priority = -1)
                                                    yield access_lock_door2
                                                    lock2.doors_2[lock2.node_3].users[0].id = self.id

                                                else:
                                                    if lock.converting_while_in_line_up_area[origin].users != []:
                                                        waiting_during_converting = lock.converting_while_in_line_up_area[origin].request(priority = -1)
                                                        yield waiting_during_converting
                                                        lock.converting_while_in_line_up_area[origin].release(waiting_during_converting)
                                                        access_lock_door1 = lock2.doors_1[lock2.node_1].request()
                                                        yield access_lock_door1

                                                    elif (len(lock2.doors_1[lock2.node_1].users) == 0 or (len(lock2.doors_1[lock2.node_1].users) != 0 and lock2.doors_1[lock2.node_1].users[0].priority != -1)) and self.route[self.route.index(r)-1] != lock2.water_level:
                                                        access_lock_door1 = lock2.doors_1[lock2.node_1].request()
                                                        waiting_during_converting = lock.converting_while_in_line_up_area[origin].request()
                                                        yield waiting_during_converting
                                                        yield from lock2.convert_chamber(self.env, self.route[self.route.index(r)-1], 0)
                                                        lock.converting_while_in_line_up_area[origin].release(waiting_during_converting)

                                                    elif len(lock2.doors_1[lock2.node_1].users) != 0 and lock2.doors_1[lock2.node_1].users[0].priority == -1:
                                                        access_lock_door1 = lock2.doors_1[lock2.node_1].request()
                                                        yield access_lock_door1

                                                    else:
                                                        access_lock_door1 = lock2.doors_1[lock2.node_1].request()

                                                    if lock2.doors_2[lock2.node_3].users != [] and lock2.doors_2[lock2.node_3].users[0].priority == -1:
                                                        access_lock_door2 = lock2.doors_2[lock2.node_3].request(priority = -1)
                                                        lock2.doors_2[lock2.node_3].release(lock2.doors_2[lock2.node_3].users[0])
                                                        yield access_lock_door2
                                                        lock2.doors_2[lock2.node_3].users[0].id = self.id
                                                    else:
                                                        access_lock_door2 = lock2.doors_2[lock2.node_3].request(priority = -1)
                                                        yield access_lock_door2
                                                        lock2.doors_2[lock2.node_3].users[0].id = self.id

                                        elif self.route[self.route.index(r)-1] == lock2.node_3:
                                            if len(lock2.doors_1[lock2.node_1].users) != 0:
                                                if lock2.doors_1[lock2.node_1].users[0].priority == -1:
                                                    if self.L > (lock2.resource.users[-1].lock_dist-0.5*lock2.resource.users[-1].length) or lock2.resource.users[-1].converting == True:
                                                        access_lock_door1 = lock2.doors_1[lock2.node_1].request(priority = -1)
                                                        yield access_lock_door1
                                                        lock2.doors_1[lock2.node_1].release(access_lock_door1)

                                                        wait_for_next_cycle = lock3.pass_line_up_area[r2].request()
                                                        yield wait_for_next_cycle
                                                        lock3.pass_line_up_area[r2].release(wait_for_next_cycle)

                                                    if lock.converting_while_in_line_up_area[origin].users != []:
                                                        waiting_during_converting = lock.converting_while_in_line_up_area[origin].request(priority = -1)
                                                        yield waiting_during_converting
                                                        lock.converting_while_in_line_up_area[origin].release(waiting_during_converting)

                                                    elif (len(lock2.doors_2[lock2.node_3].users) == 0 or (len(lock2.doors_2[lock2.node_3].users) != 0 and lock2.doors_2[lock2.node_3].users[0].priority != -1)) and self.route[self.route.index(r)-1] != lock2.water_level:
                                                        waiting_during_converting = lock.converting_while_in_line_up_area[origin].request()
                                                        yield waiting_during_converting
                                                        yield from lock2.convert_chamber(self.env, self.route[self.route.index(r)-1], 0)
                                                        lock.converting_while_in_line_up_area[origin].release(waiting_during_converting)

                                                    access_lock_door2 = lock2.doors_2[lock2.node_3].request()
                                                    yield access_lock_door2

                                                    if lock2.doors_1[lock2.node_1].users != [] and lock2.doors_1[lock2.node_1].users[0].priority == -1:
                                                        access_lock_door1 = lock2.doors_1[lock2.node_1].request(priority = -1)
                                                        lock2.doors_1[lock2.node_1].release(lock2.doors_1[lock2.node_1].users[0])
                                                        yield access_lock_door1
                                                        lock2.doors_1[lock2.node_1].users[0].id = self.id
                                                    else:
                                                        access_lock_door1 = lock2.doors_1[lock2.node_1].request(priority = -1)
                                                        yield access_lock_door1
                                                        lock2.doors_1[lock2.node_1].users[0].id = self.id

                                                else:
                                                    if lock3.converting_while_in_line_up_area[r2].users != []:
                                                        waiting_during_converting = lock3.converting_while_in_line_up_area[r2].request()
                                                        yield waiting_during_converting
                                                        lock3.converting_while_in_line_up_area[r2].release(waiting_during_converting)

                                                    access_lock_door2 = lock2.doors_2[lock2.node_3].request()
                                                    yield access_lock_door2

                                                    if lock2.doors_1[lock2.node_1].users != [] and lock2.doors_1[lock2.node_1].users[0].priority == -1:
                                                        access_lock_door1 = lock2.doors_1[lock2.node_1].request(priority = -1)
                                                        lock2.doors_1[lock2.node_1].release(lock2.doors_1[lock2.node_1].users[0])
                                                        yield access_lock_door1
                                                        lock2.doors_1[lock2.node_1].users[0].id = self.id
                                                    else:
                                                        access_lock_door1 = lock2.doors_1[lock2.node_1].request(priority = -1)
                                                        yield access_lock_door1
                                                        lock2.doors_1[lock2.node_1].users[0].id = self.id
                                            else:
                                                if lock2.doors_1[lock2.node_1].users != [] and lock2.doors_1[lock2.node_1].users[0].priority == -1:
                                                    access_lock_door2 = lock2.doors_2[lock2.node_3].request()
                                                    yield access_lock_door2
                                                    access_lock_door1 = lock2.doors_1[lock2.node_1].request(priority = -1)
                                                    lock2.doors_1[lock2.node_1].release(lock2.doors_1[lock2.node_1].users[0])
                                                    yield access_lock_door1
                                                    lock2.doors_1[lock2.node_1].users[0].id = self.id

                                                elif lock2.doors_1[lock2.node_1].users != [] and lock2.doors_1[lock2.node_1].users[0].priority == 0:
                                                    access_lock_door2 = lock2.doors_2[lock2.node_3].request()
                                                    yield access_lock_door2
                                                    access_lock_door1 = lock2.doors_1[lock2.node_1].request(priority = -1)
                                                    yield access_lock_door1
                                                    lock2.doors_1[lock2.node_1].users[0].id = self.id

                                                else:
                                                    if lock.converting_while_in_line_up_area[origin].users != []:
                                                        waiting_during_converting = lock.converting_while_in_line_up_area[origin].request(priority = -1)
                                                        yield waiting_during_converting
                                                        lock.converting_while_in_line_up_area[origin].release(waiting_during_converting)
                                                        access_lock_door2 = lock2.doors_2[lock2.node_3].request()
                                                        yield access_lock_door2

                                                    elif (len(lock2.doors_2[lock2.node_3].users) == 0 or (len(lock2.doors_2[lock2.node_3].users) != 0 and lock2.doors_2[lock2.node_3].users[0].priority != -1)) and self.route[self.route.index(r)-1] != lock2.water_level:
                                                        access_lock_door2 = lock2.doors_2[lock2.node_3].request()
                                                        waiting_during_converting = lock.converting_while_in_line_up_area[origin].request()
                                                        yield waiting_during_converting
                                                        yield from lock2.convert_chamber(self.env, self.route[self.route.index(r)-1], 0)
                                                        lock.converting_while_in_line_up_area[origin].release(waiting_during_converting)

                                                    elif len(lock2.doors_2[lock2.node_3].users) != 0 and lock2.doors_2[lock2.node_3].users[0].priority == -1:
                                                        access_lock_door2 = lock2.doors_2[lock2.node_3].request()
                                                        yield access_lock_door2

                                                    else:
                                                        access_lock_door2 = lock2.doors_2[lock2.node_3].request()

                                                    if lock2.doors_1[lock2.node_1].users != [] and lock2.doors_1[lock2.node_1].users[0].priority == -1:
                                                        access_lock_door1 = lock2.doors_1[lock2.node_1].request(priority = -1)
                                                        lock2.doors_1[lock2.node_1].release(lock2.doors_1[lock2.node_1].users[0])
                                                        yield access_lock_door1
                                                        lock2.doors_1[lock2.node_1].users[0].id = self.id
                                                    else:
                                                        access_lock_door1 = lock2.doors_1[lock2.node_1].request(priority = -1)
                                                        yield access_lock_door1
                                                        lock2.doors_1[lock2.node_1].users[0].id = self.id

                                        access_lock_length = lock2.length.get(self.L)
                                        access_lock = lock2.resource.request()

                                        access_lock_pos_length = lock2.pos_length.get(self.L)
                                        self.lock_dist = lock2.pos_length.level + 0.5*self.L
                                        yield access_lock_pos_length

                                        lock2.resource.users[-1].id = self.id
                                        lock2.resource.users[-1].length = self.L
                                        lock2.resource.users[-1].lock_dist = self.lock_dist
                                        lock2.resource.users[-1].converting = False
                                        if self.route[self.route.index(r)-1] == lock2.node_1:
                                            lock2.resource.users[-1].dir = 1.0
                                        else:
                                            lock2.resource.users[-1].dir = 2.0

                                        if wait_for_lock_entry != self.env.now:
                                            waiting = self.env.now - wait_for_lock_entry
                                            self.log_entry("Waiting in line-up area start", wait_for_lock_entry, 0, orig)
                                            self.log_entry("Waiting in line-up area stop", self.env.now, waiting, orig)

                                        [doors_origin_lat, doors_origin_lon, doors_destination_lat, doors_destination_lon] = [self.env.FG.nodes[self.route[self.route.index(r)-1]]['geometry'].x, self.env.FG.nodes[self.route[self.route.index(r)-1]]['geometry'].y,
                                                                                                                               self.env.FG.nodes[self.route[self.route.index(r)+1]]['geometry'].x, self.env.FG.nodes[self.route[self.route.index(r)+1]]['geometry'].y]
                                        fwd_azimuth,_,distance = wgs84.inv(doors_origin_lat, doors_origin_lon, doors_destination_lat, doors_destination_lon)
                                        [self.lock_pos_lat,self.lock_pos_lon,_] = wgs84.fwd(self.env.FG.nodes[self.route[self.route.index(r)-1]]['geometry'].x,
                                                                                                 self.env.FG.nodes[self.route[self.route.index(r)-1]]['geometry'].y,
                                                                                                 fwd_azimuth,self.lock_dist)

                                        for r4 in reversed(self.route[:(loc-1)]):
                                            if 'Line-up area' in self.env.FG.nodes[r4].keys():
                                                locks = self.env.FG.nodes[r4]["Line-up area"]
                                                for lock4 in locks:
                                                    if lock4.name == self.lock_name:
                                                        lock4.lock_queue_length -= 1
                                break

                            elif 'Waiting area' in self.env.FG.nodes[r].keys():
                                for r2 in reversed(self.route[:(loc-1)]):
                                    if 'Lock' in self.env.FG.nodes[r2].keys():
                                        locks = self.env.FG.nodes[r2]["Lock"]
                                        for lock2 in locks:
                                            if lock2.name == self.lock_name:
                                                if self.route[self.route.index(r2)+1] == lock2.node_3 and len(lock2.doors_2[lock2.node_3].users) != 0 and lock2.doors_2[lock2.node_3].users[0].id == self.id:
                                                    lock2.doors_2[lock2.node_3].release(access_lock_door2)
                                                elif self.route[self.route.index(r2)+1] == lock2.node_1 and len(lock2.doors_1[lock2.node_1].users) != 0 and lock2.doors_1[lock2.node_1].users[0].id == self.id:
                                                    lock2.doors_1[lock2.node_1].release(access_lock_door1)

                                                lock.pass_line_up_area[origin].release(departure_lock)
                                                lock2.resource.release(access_lock)
                                                departure_lock_length = lock2.length.put(self.L)
                                                departure_lock_pos_length = lock2.pos_length.put(self.L)
                                                yield departure_lock_length
                                                yield departure_lock_pos_length
                                        break

            if "Line-up area" in self.env.FG.nodes[self.route[node[0]-1]].keys():
                locks = self.env.FG.nodes[self.route[node[0]-1]]["Line-up area"]
                for lock in locks:
                    if lock.name == self.lock_name:
                        loc = self.route.index(origin)
                        for r in self.route[loc:]:
                            if 'Lock' in self.env.FG.nodes[r].keys():
                                locks = self.env.FG.nodes[r]["Lock"]
                                lock.line_up_area[self.route[node[0]-1]].release(access_lineup_area)
                                departure_lineup_length = lock.length.put(self.L)
                                yield departure_lineup_length

            if "Lock" in self.env.FG.nodes[origin].keys():
                locks = self.env.FG.nodes[origin]["Lock"]
                for lock in locks:
                    if lock.name == self.lock_name:
                        if self.route[self.route.index(origin)-1] == lock.node_1:
                            lock.doors_1[lock.node_1].release(access_lock_door1)
                        elif self.route[self.route.index(origin)-1] == lock.node_3:
                            lock.doors_2[lock.node_3].release(access_lock_door2)
                        orig = shapely.geometry.Point(self.lock_pos_lat,self.lock_pos_lon)
                        loc = self.route.index(origin)
                        for r2 in reversed(self.route[loc:]):
                            if "Line-up area" in self.env.FG.nodes[r2].keys():
                                locks = self.env.FG.nodes[r2]["Line-up area"]
                                for lock3 in locks:
                                    if lock3.name == self.lock_name:
                                        departure_lock = lock3.pass_line_up_area[r2].request(priority = -1)
                                        break
                                break

                        for r in reversed(self.route[:(loc-1)]):
                            if "Line-up area" in self.env.FG.nodes[r].keys():
                                locks = self.env.FG.nodes[r]["Line-up area"]
                                for lock2 in locks:
                                    if lock2.name == self.lock_name:
                                        for q2 in range(0,len(lock.resource.users)):
                                            if lock.resource.users[q2].id == self.id:
                                                break

                                        start_time_in_lock = self.env.now
                                        self.log_entry("Passing lock start", self.env.now, 0, orig)

                                        if len(lock2.line_up_area[r].users) != 0 and lock2.line_up_area[r].users[0].length < lock.length.level:
                                            if self.route[self.route.index(origin)-1] == lock.node_1:
                                                access_line_up_area = lock2.enter_line_up_area[r].request()
                                                yield access_line_up_area
                                                lock2.enter_line_up_area[r].release(access_line_up_area)
                                                access_lock_door1 = lock.doors_1[lock.node_1].request()
                                                yield access_lock_door1
                                                lock.doors_1[lock.node_1].release(access_lock_door1)

                                            elif self.route[self.route.index(origin)-1] == lock.node_3:
                                                access_line_up_area = lock2.enter_line_up_area[r].request()
                                                yield access_line_up_area
                                                lock2.enter_line_up_area[r].release(access_line_up_area)
                                                access_lock_door2 = lock.doors_2[lock.node_3].request()
                                                yield access_lock_door2
                                                lock.doors_2[lock.node_3].release(access_lock_door2)

                                        if lock.resource.users[0].id == self.id:
                                            lock.resource.users[0].converting = True
                                            number_of_vessels = len(lock.resource.users)
                                            yield from lock.convert_chamber(self.env, destination,number_of_vessels)
                                        else:
                                            for u in range(len(lock.resource.users)):
                                                if lock.resource.users[u].id == self.id:
                                                    lock.resource.users[u].converting = True
                                                    yield self.env.timeout(lock.doors_close + lock.operation_time(self.env) + lock.doors_open)
                                                    break

                        yield departure_lock

                        self.log_entry("Passing lock stop", self.env.now, self.env.now-start_time_in_lock, orig,)
                        [self.lineup_pos_lat,self.lineup_pos_lon] = [self.env.FG.nodes[self.route[self.route.index(r2)]]['geometry'].x, self.env.FG.nodes[self.route[self.route.index(r2)]]['geometry'].y]
                        yield from self.pass_edge(origin, destination)
                        self.v = speed

            else:
                # print('I am going to go to the next node {}'.format(destination))
                yield from self.pass_edge(origin, destination)

            if node[0] + 2 == len(self.route):
                break

        # self.geometry = nx.get_node_attributes(self.env.FG, "geometry")[destination]

        logger.debug("  distance: " + "%4.2f" % self.distance + " m")
        if self.current_speed is not None:
            logger.debug("  sailing:  " + "%4.2f" % self.current_speed + " m/s")
            logger.debug(
                "  duration: "
                + "%4.2f" % ((self.distance / self.current_speed) / 3600)
                + " hrs"
            )
        else:
            logger.debug("  current_speed:  not set")

    def pass_edge(self, origin, destination):
        edge = self.env.FG.edges[origin, destination]
        orig = nx.get_node_attributes(self.env.FG, "geometry")[origin]
        dest = nx.get_node_attributes(self.env.FG, "geometry")[destination]

        for edge_function in self.edge_functions:
            edge_function(orig, dest, edge)

        if "Lock" in self.env.FG.nodes[origin].keys():
            orig = shapely.geometry.Point(self.lock_pos_lat,self.lock_pos_lon)

        if "Lock" in self.env.FG.nodes[destination].keys():
            dest = shapely.geometry.Point(self.lock_pos_lat,self.lock_pos_lon)

        if "Line-up area" in self.env.FG.nodes[origin].keys():
            orig = shapely.geometry.Point(self.lineup_pos_lat,self.lineup_pos_lon)

        if "Line-up area" in self.env.FG.nodes[destination].keys():
            dest = shapely.geometry.Point(self.lineup_pos_lat,self.lineup_pos_lon)

        # Wait for edge resources to become available
        if "Resources" in edge.keys():
            with self.env.FG.edges[origin, destination]["Resources"].request() as request:
                yield request
                # we had to wait, log it
                if arrival != self.env.now:
                    self.log_entry("Waiting to pass edge {} - {} start".format(origin, destination), arrival, value, orig,)
                    self.log_entry("Waiting to pass edge {} - {} stop".format(origin, destination), self.env.now, value, orig,)

        distance = opentnsim.graph_module.compute_distance(edge, orig, dest)

        value = 0

<<<<<<< HEAD
        # remember when we arrived at the edge
        arrival = self.env.now
=======
            # This is the case if we are sailing on power
            if getattr(self, 'P_tot_given', None) is not None:
                edge = self.env.FG.edges[origin, destination]
                depth = self.env.FG.get_edge_data(origin, destination)["Info"]["GeneralDepth"]

                # estimate 'grounding speed' as a useful upperbound
                upperbound, selected, results_df = opentnsim.strategy.get_upperbound_for_power2v(self, width=150,
                                                                              depth=depth, margin=0)
                v = self.power2v(self, edge, upperbound)
                # use computed power
                value = self.P_given
>>>>>>> 5017fa50

        v = self.current_speed

        # This is the case if we are sailing on power, compute the speed
        if getattr(self, 'P_tot_given', None) is not None:
            edge = self.env.FG.edges[origin, destination]
            # use power2v on self so that you can override it from outside
            v = self.power2v(self, edge)
            # use computed power
            value = self.P_given

        # determine time to pass edge
        timeout = distance / v

        # default velocity based on current speed.
        self.log_entry("Sailing from node {} to node {} start".format(origin, destination), self.env.now, value, orig,)
        yield self.env.timeout(timeout)
        # update current geometry
        self.geometry = dest
        # keep track of sailed distance
        self.distance += distance
        self.log_entry("Sailing from node {} to node {} stop".format(origin, destination), self.env.now, value, dest,)

    @property
    def current_speed(self):
        return self.v


class ContainerDependentMovable(Movable, HasContainer):
    """ContainerDependentMovable class
    Used for objects that move with a speed dependent on the container level
    compute_v: a function, given the fraction the container is filled (in [0,1]), returns the current speed"""

    def __init__(self, compute_v, *args, **kwargs):
        super().__init__(*args, **kwargs)
        """Initialization"""
        self.compute_v = compute_v
        wgs84 = pyproj.Geod(ellps="WGS84")

    @property
    def current_speed(self):
        return self.compute_v(self.container.level / self.container.capacity)


class ExtraMetadata:
    """store all leftover keyword arguments as metadata property (use as last mixin)"""
    def __init__(self, *args, **kwargs):
        super().__init__(*args)
        # store all other properties as metadata
        self.metadata = kwargs<|MERGE_RESOLUTION|>--- conflicted
+++ resolved
@@ -241,7 +241,7 @@
         There are 3 ways to get actual draught
         - by directly providing actual draught values in the notebook
         - Or by providing ship draughts in fully loaded state and empty state, the actual draught will be computed based on filling degree
-        
+
 
         """
         if self._T is not None:
@@ -251,10 +251,10 @@
             # base draught on filling degree
             T = self.filling_degree * (self.T_f - self.T_e) + self.T_e
         # elif self.payload is not None and self.vessel_type is not None:
-        # else:    
+        # else:
         #     T = opentnsim.strategy.Payload2T(self, Payload_strategy = self.payload, vessel_type = self.vessel_type, bounds=(0, 40))  # this need to be tested
-        # todo: for later possibly include payload2T 
-        
+        # todo: for later possibly include payload2T
+
         return T
 
     @property
@@ -290,7 +290,7 @@
 
         else:
             h_squat = h_0
-        
+
         return h_squat
 
 
@@ -429,7 +429,7 @@
         self.bulbous_bow=bulbous_bow
         self.P_hotel_perc=P_hotel_perc
         if P_hotel: # if P_hotel is specified as None calculate it from P_hotel_percentage
-            self.P_hotel=P_hotel    
+            self.P_hotel=P_hotel
         else: # otherwise use the given value
             self.P_hotel = self.P_hotel_perc * self.P_installed
         self.P_tot_given=P_tot_given
@@ -2082,32 +2082,24 @@
 
         value = 0
 
-<<<<<<< HEAD
         # remember when we arrived at the edge
         arrival = self.env.now
-=======
-            # This is the case if we are sailing on power
-            if getattr(self, 'P_tot_given', None) is not None:
-                edge = self.env.FG.edges[origin, destination]
-                depth = self.env.FG.get_edge_data(origin, destination)["Info"]["GeneralDepth"]
-
-                # estimate 'grounding speed' as a useful upperbound
-                upperbound, selected, results_df = opentnsim.strategy.get_upperbound_for_power2v(self, width=150,
-                                                                              depth=depth, margin=0)
-                v = self.power2v(self, edge, upperbound)
-                # use computed power
-                value = self.P_given
->>>>>>> 5017fa50
 
         v = self.current_speed
 
+        # TODO: move this to on_pass_edge
         # This is the case if we are sailing on power, compute the speed
         if getattr(self, 'P_tot_given', None) is not None:
             edge = self.env.FG.edges[origin, destination]
-            # use power2v on self so that you can override it from outside
-            v = self.power2v(self, edge)
+            depth = self.env.FG.get_edge_data(origin, destination)["Info"]["GeneralDepth"]
+
+            # estimate 'grounding speed' as a useful upperbound
+            upperbound, selected, results_df = opentnsim.strategy.get_upperbound_for_power2v(self, width=150,
+                                                                          depth=depth, margin=0)
+            v = self.power2v(self, edge, upperbound)
             # use computed power
             value = self.P_given
+
 
         # determine time to pass edge
         timeout = distance / v
@@ -2121,6 +2113,8 @@
         self.distance += distance
         self.log_entry("Sailing from node {} to node {} stop".format(origin, destination), self.env.now, value, dest,)
 
+
+
     @property
     def current_speed(self):
         return self.v
